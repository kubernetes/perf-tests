/*
Copyright 2018 The Kubernetes Authors.

Licensed under the Apache License, Version 2.0 (the "License");
you may not use this file except in compliance with the License.
You may obtain a copy of the License at

    http://www.apache.org/licenses/LICENSE-2.0

Unless required by applicable law or agreed to in writing, software
distributed under the License is distributed on an "AS IS" BASIS,
WITHOUT WARRANTIES OR CONDITIONS OF ANY KIND, either express or implied.
See the License for the specific language governing permissions and
limitations under the License.
*/

package api

import (
	"time"

	metav1 "k8s.io/apimachinery/pkg/apis/meta/v1"
)

// TestSuite defines list of test scenarios to be run.
type TestSuite []TestScenario

// TestScenario defines customized test to be run.
type TestScenario struct {
	// Identifier is a unique test scenario name across test suite.
	Identifier string `json:"identifier"`
	// ConfigPath defines path to the file containing a single Config definition.
	ConfigPath string `json:"configPath"`
	// OverridePaths defines what override files should be applied
	// to the config specified by the ConfigPath. This supersedes the global
	// config provided by ClusterLoaderConfig.
	OverridePaths []string `json:"overridePaths"`
}

// Config is a structure that represents configuration
// for a single test scenario.
type Config struct {
	// Name of the test case.
	Name string `json:"name"`
	// TODO(#1696): Clean up after removing automanagedNamespaces
	AutomanagedNamespaces int32 `json:"automanagedNamespaces,omitempty"`
	// Namespace is a structure for namespace configuration.
	Namespace NamespaceConfig `json:"namespace"`
	// Steps is a sequence of test steps executed in serial.
	Steps []*Step `json:"steps"`
	// TuningSets is a collection of tuning sets that can be used by steps.
	TuningSets []*TuningSet `json:"tuningSets"`
	// ChaosMonkey is a config for simulated component failures.
	ChaosMonkey ChaosMonkeyConfig `json:"chaosMonkey"`
}

// Step represents a unit of work in ClusterLoader2. It can be either:
// - a collection of measurements,
// - a collection of phases,
// - a module (sequence of steps).
// Exactly one field (Phases or Measurements or Module) should be non-empty.
type Step struct {
	// Phases is a collection of declarative definitions of objects.
	// Phases will be executed in parallel.
	Phases []*Phase `json:"phases"`
	// Measurements is a collection of parallel measurement calls.
	Measurements []*Measurement `json:"measurements"`
	// Module points to a CL2 module defined in a separate file.
	Module ModuleRef `json:"module"`
	// Name is an optional name for given step. If name is set the step execution
	// time will be measured and the step will be reported at the end of the test.
	// The name is ignored if the step is of type 'Module'.
	Name string `json:"name"`
}

// ModuleRef is a structure that points to a Module defined in a separate file.
type ModuleRef struct {
	// Path is the path to the filename with the module template.
	Path string `json:"path"`
	// Params specifies template parameters to be substituted inside the template.
	Params map[string]interface{} `json:"params"`
}

// Module is a structure with the definition of a CL2 module. Conceptually, a
// module is a sequence of steps.
type Module struct {
	// Steps is the list of steps composing the module. Steps are executed
	// serially.
	Steps []*Step `json:"steps"`
}

// Phase is a structure that declaratively defines state of objects.
// In a given namespace range (or cluster scope if no range is specified)
// it defines the number and the configuration of managed objects.
type Phase struct {
	// NamespaceRange defines the set of namespaces in which objects
	// should be reconciled.
	// If null, objects are assumed to be cluster scoped.
	NamespaceRange *NamespaceRange `json:"namespaceRange"`
	// ReplicasPerNamespace is a number of instances of a given object
	// to exist in each of referenced namespaces.
	ReplicasPerNamespace int32 `json:"replicasPerNamespace"`
	// TuningSet is the name of TuningSet to be used.
	TuningSet string `json:"tuningSet"`
	// ObjectBundle declaratively defines a set of objects.
	// For every specified namespace and for every required replica,
	// these objects will be reconciled in serial.
	ObjectBundle []*Object `json:"objectBundle"`
}

// Object is a structure that defines the object managed be the tests.
type Object struct {
	// Basename is a string from which names of objects will be created.
	Basename string `json:"basename"`
	// ObjectTemplatePath specifies the path to object definition.
	ObjectTemplatePath string `json:"objectTemplatePath"`
	// TemplateFillMap specifies for each placeholder what value should it be replaced with.
	TemplateFillMap map[string]interface{} `json:"templateFillMap"`
	// ListUnknownObjectOptions, if set, will result in listing objects that were
	// not created directly via ClusterLoader2 before executing Phase. The main
	// use case for that is deleting unknown objects using the Phase mechanism,
	// e.g. deleting PVs that were created via StatefulSets leveraging all Phase
	// functionalities, e.g. respecting given QPS, doing it in parallel with other
	// Phases, etc.
	ListUnknownObjectOptions *ListUnknownObjectOptions `json:"listUnknownObjectOptions"`
}

// ListUnknownObjectOptions struct specifies options for listing unknown objects.
type ListUnknownObjectOptions struct {
	LabelSelector *metav1.LabelSelector `json:"labelSelector"`
}

// NamespaceConfig defines namespace parameters.
type NamespaceConfig struct {
	// Number is a number of automanaged namespaces.
	Number int32 `json:"number,omitempty"`
	// NamePrefix is the name prefix of automanaged namespaces.
	// It's optional, if set CL will use it, otherwise generate one with random string.
	Prefix string `json:"prefix,omitempty"`
	// DeleteStaleNamespaces specifies whether or not delete stale namespaces.
	DeleteStaleNamespaces *bool `json:"deleteStaleNamespaces,omitempty"`
	// DeleteAutomanangedNamespaces specifies whether or not delete namespaces after a test.
	DeleteAutomanagedNamespaces *bool `json:"deleteAutomanagedNamespaces,omitempty"`
	// EnableExistingNamespaces enables to use pre-created namespaces in a test.
	EnableExistingNamespaces *bool `json:"enableExistingNamespaces,omitempty"`
}

// NamespaceRange specifies the range of namespaces [Min, Max].
type NamespaceRange struct {
	// Min is the lower index of namespace range.
	Min int32 `json:"min"`
	// Max is the upper index of namespace range.
	Max int32 `json:"max"`
	// Basename defines the group of selected namespaces.
	// All of the namespaces, with name "<Basename>-<i>"
	// where <i> in [Min, Max], will be selected.
	// If no Basename is specified, automanaged namespace is assumed.
	Basename *string
}

// TuningSet defines the timing of the operations.
// There is an initial delay, and then a way of choosing when to start each operation.
// It is required to have exactly one of the load structure provided.
type TuningSet struct {
	// Name by which the TuningSet will be referenced.
	Name string `json:"name"`
	// InitialDelay specifies the waiting time before starting phase execution.
	InitialDelay Duration `json:"initialDelay"`
	// QPSLoad is a definition for QPSLoad tuning set.
	QPSLoad *QPSLoad `json:"qpsLoad"`
	// RandomizedLoad is a definition for RandomizedLoad tuning set.
	RandomizedLoad *RandomizedLoad `json:"randomizedLoad"`
	// PoissonLoad is a definition for PoissonLoad tuning set.
	PoissonLoad *PoissonLoad `json:"poissonLoad"`
	// SteppedLoad is a definition for SteppedLoad tuning set.
	SteppedLoad *SteppedLoad `json:"steppedLoad"`
	// TimeLimitedLoad is a definition for TimeLimitedLoad tuning set.
	TimeLimitedLoad *TimeLimitedLoad `json:"timeLimitedLoad"`
	// RandomizedTimeLimitedLoad is a definition for RandomizedTimeLimitedLoad tuning set.
	RandomizedTimeLimitedLoad *RandomizedTimeLimitedLoad `json:"randomizedTimeLimitedLoad"`
	// ParallelismLimitedLoad is a definition for ParallelismLimitedLoad tuning set.
	ParallelismLimitedLoad *ParallelismLimitedLoad `json:"parallelismLimitedLoad"`
	// GlobalQPSLoad is a definition for GlobalQPSLoad tuning set.
	GlobalQPSLoad *GlobalQPSLoad `json:"globalQPSLoad"`
}

// MeasurementInstanceConfig is a structure that contains the Instance for wrapper measurements along with optional params.
type MeasurementInstanceConfig struct {
	// Identifier is a string that identifies a single instance of measurement within a wrapper measurement
	Identifier string `json:"identifier"`
	// Params is an optional map which is specific to the measurement instance defined above by the identifier.
	// In case the Measurement level params also contain the same configs as defined in this, then while executing that
	// particular Measurement Instance, the params defined here would be given higher priority.
	Params map[string]interface{} `json:"params"`
}

// Measurement is a structure that defines the measurement method call.
// This method call will either start or stop process of collecting specific data samples.
type Measurement struct {
	// Method is a name of a method registered in the ClusterLoader factory.
	Method string `json:"method"`
	// Params is a map of {name: value} pairs which will be passed to the measurement method - allowing for injection of arbitrary parameters to it.
	Params map[string]interface{} `json:"params"`

	// Exactly one of Identifier or Instances must be supplied.
	// Identifier is for single measurements while Instances is for wrapper measurements.
	// Identifier is a string that differentiates measurement instances of the same method.
	Identifier string `json:"identifier"`
	// MeasurementInstanceConfig contains the Identifier and Params of the measurement.
	// It shouldn't be set when Identifier is set.
	Instances []*MeasurementInstanceConfig
}

// QPSLoad starts one operation every 1/QPS seconds.
type QPSLoad struct {
	// QPS specifies requested qps.
	QPS float64 `json:"qps"`
}

// RandomizedLoad says the time between operation starts is drawn uniformly at random
// from the range [0, 2s/AverageQPS).
type RandomizedLoad struct {
	// AverageQPS specifies the expected average qps.
	AverageQPS float64 `json:"averageQps"`
}

<<<<<<< HEAD
// PoissonLoad defines a load with with Poisson arrival time
// for a given rate parameter λ (ExpectedActionsPerSecond)
type PoissonLoad struct {
	// ExpectedActionsPerSecond specifies the possion rate parameter per second.
	ExpectedActionsPerSecond float64 `json:"expectedActionsPerSecond"`
}

=======
>>>>>>> 4d7fdf3c
// SteppedLoad defines a load that starts a burst of
// a given size every X seconds.
type SteppedLoad struct {
	// BurstSize specifies the qps peek.
	BurstSize int32 `json:"burstSize"`
	// StepDelay specifies the interval between peeks.
	StepDelay Duration `json:"stepDelay"`
}

// TimeLimitedLoad spreads the operation starts out evenly over a given amount of time.
type TimeLimitedLoad struct {
	// TimeLimit specifies the amount of time that the operations will be spread over.
	TimeLimit Duration `json:"timeLimit"`
}

// RandomizedTimeLimitedLoad makes an independent choice for each operation, choosing when
// it starts uniformly at random from the given total duration.
type RandomizedTimeLimitedLoad struct {
	// TimeLimit specifies the amount of time that the operations will be spread over.
	TimeLimit Duration `json:"timeLimit"`
}

// ParallelismLimitedLoad does the operations as quickly as possible subject to a given
// limit on the number running concurrently.
type ParallelismLimitedLoad struct {
	// ParallelismLimit specifies the limit of the parallelism for the action executions.
	ParallelismLimit int32 `json:"parallelismLimit"`
}

// GlobalQPSLoad defines a uniform load with a given QPS and Burst.
// The rate limiter is shared across all phases using this tuning set.
type GlobalQPSLoad struct {
	// QPS defines desired average rate of actions.
	QPS float64 `json:"qps"`
	// Burst defines maxumim number of actions that can happen at the same time.
	Burst int `json:"burst"`
}

// ChaosMonkeyConfig descibes simulated component failures.
type ChaosMonkeyConfig struct {
	// NodeFailure is a config for simulated node failures.
	NodeFailure *NodeFailureConfig `json:"nodeFailure"`
}

// NodeFailureConfig describes simulated node failures.
type NodeFailureConfig struct {
	// FailureRate is a percentage of all nodes that could fail simultinously.
	FailureRate float64 `json:"failureRate"`
	// Interval is time between node failures.
	Interval Duration `json:"interval"`
	// JitterFactor is factor used to jitter node failures.
	// Node will be killed between [Interval, Interval + (1.0 + JitterFactor)].
	JitterFactor float64 `json:"jitterFactor"`
	// SimulatedDowntime is a duration between node is killed and recreated.
	SimulatedDowntime Duration `json:"simulatedDowntime"`
}

// Duration is time.Duration that uses string format (e.g. 1h2m3s) for marshaling.
type Duration time.Duration<|MERGE_RESOLUTION|>--- conflicted
+++ resolved
@@ -224,7 +224,6 @@
 	AverageQPS float64 `json:"averageQps"`
 }
 
-<<<<<<< HEAD
 // PoissonLoad defines a load with with Poisson arrival time
 // for a given rate parameter λ (ExpectedActionsPerSecond)
 type PoissonLoad struct {
@@ -232,8 +231,6 @@
 	ExpectedActionsPerSecond float64 `json:"expectedActionsPerSecond"`
 }
 
-=======
->>>>>>> 4d7fdf3c
 // SteppedLoad defines a load that starts a burst of
 // a given size every X seconds.
 type SteppedLoad struct {
