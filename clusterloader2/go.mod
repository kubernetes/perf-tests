--- conflicted
+++ resolved
@@ -47,16 +47,9 @@
 	github.com/prometheus/prometheus v1.8.2-0.20210331101223-3cafc58827d1
 	github.com/spf13/pflag v1.0.6
 	github.com/stretchr/testify v1.10.0
-<<<<<<< HEAD
-	golang.org/x/crypto v0.32.0
-	golang.org/x/oauth2 v0.25.0
-	golang.org/x/time v0.9.0
-=======
 	golang.org/x/crypto v0.37.0
 	golang.org/x/oauth2 v0.29.0
-	golang.org/x/sync v0.13.0
 	golang.org/x/time v0.11.0
->>>>>>> 05a0f245
 	gopkg.in/yaml.v2 v2.4.0
 	k8s.io/api v0.32.3
 	k8s.io/apimachinery v0.32.3
@@ -118,26 +111,12 @@
 	go.opentelemetry.io/otel/trace v1.28.0 // indirect
 	go.uber.org/atomic v1.10.0 // indirect
 	go.uber.org/goleak v1.3.0 // indirect
-<<<<<<< HEAD
-	go.uber.org/multierr v1.11.0 // indirect
-	go.uber.org/zap v1.26.0 // indirect
-	golang.org/x/exp v0.0.0-20230515195305-f3d0a9c9a5cc // indirect
-	golang.org/x/net v0.34.0 // indirect
-	golang.org/x/sync v0.10.0 // indirect
-	golang.org/x/sys v0.29.0 // indirect
-	golang.org/x/term v0.28.0 // indirect
-	golang.org/x/text v0.21.0 // indirect
-	google.golang.org/genproto/googleapis/api v0.0.0-20240528184218-531527333157 // indirect
-	google.golang.org/genproto/googleapis/rpc v0.0.0-20240701130421-f6361c86f094 // indirect
-	google.golang.org/grpc v1.65.0 // indirect
-	google.golang.org/protobuf v1.36.1 // indirect
-=======
 	golang.org/x/net v0.38.0 // indirect
+	golang.org/x/sync v0.13.0 // indirect
 	golang.org/x/sys v0.32.0 // indirect
 	golang.org/x/term v0.31.0 // indirect
 	golang.org/x/text v0.24.0 // indirect
 	google.golang.org/protobuf v1.36.6 // indirect
->>>>>>> 05a0f245
 	gopkg.in/evanphx/json-patch.v4 v4.12.0 // indirect
 	gopkg.in/inf.v0 v0.9.1 // indirect
 	gopkg.in/yaml.v3 v3.0.1 // indirect
