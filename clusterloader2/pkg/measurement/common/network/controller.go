--- conflicted
+++ resolved
@@ -1,16 +1,10 @@
 package network
 
 import (
-<<<<<<< HEAD
 	"context"
 	"encoding/json"
 	"errors"
 	"math"
-=======
-	"errors"
-	"math"
-	"net/rpc"
->>>>>>> 1e36b8da
 	"sort"
 	"strconv"
 	"strings"
@@ -36,13 +30,9 @@
 
 var metricVal map[string][]float64
 var uniqPodPairList []UniquePodPair
-<<<<<<< HEAD
-var metricDataCh = make(chan NetworkPerfResp)
 var K8sClient clientset.Interface
-=======
 
 //var metricDataCh = make(chan NetworkPerfResp)
->>>>>>> 1e36b8da
 
 //Client-To-Server Pod ratio indicator
 const (
@@ -134,18 +124,9 @@
 
 	// Use WaitGroup to ensure all client pods registration
 	// with controller pod.
-<<<<<<< HEAD
 	// syncWait = new(sync.WaitGroup)
 	// clientPodNum, serverPodNum, _ := deriveClientServerPodNum(ratio)
 	// syncWait.Add(clientPodNum + serverPodNum)
-=======
-
-	//syncWait = new(sync.WaitGroup)
-	//clientPodNum, serverPodNum, _ := deriveClientServerPodNum(ratio)
-
-	//InitializeServerRPC(api.ControllerRpcSvcPort)
-	//go StartHTTPServer()
->>>>>>> 1e36b8da
 }
 
 func populateWorkerPodList(data *WorkerPodData) error {
@@ -335,17 +316,6 @@
 
 func sendReqToSrv(uniqPodPair UniquePodPair, protocol string, duration string) {
 	klog.Info("Unique pod pair server:", uniqPodPair)
-<<<<<<< HEAD
-	serverReq := ServerRequest{Duration: duration, NumClients: "1", Timestamp: time.Now().Unix()}
-=======
-	client, err := rpc.DialHTTP("tcp", uniqPodPair.DestPodIp+":"+WorkerRpcSvcPort)
-	if err != nil {
-		klog.Fatalf("dialing:", err)
-	}
-
-	serverReq := &ServerRequest{Duration: duration, NumClients: "1", Timestamp: time.Now().Unix()}
->>>>>>> 1e36b8da
-	klog.Info("Server req:", serverReq)
 	switch protocol {
 	case Protocol_TCP:
 		StartWork(uniqPodPair.DestPodName, httpPathMap[TCP_Server], duration, time.Now().Unix(), "1", "")
@@ -370,20 +340,11 @@
 	case Protocol_TCP:
 		fallthrough
 	case Protocol_UDP:
-<<<<<<< HEAD
 		podName = uniqPodPair.DestPodName
 		klog.Info("[collectMetrics] destPodIp: %s podName: %s", uniqPodPair.DestPodIp, podName)
 	case Protocol_HTTP:
 		podName = uniqPodPair.SrcPodName
 		klog.Info("[collectMetrics] srcPodIp: %s podName: %s", uniqPodPair.SrcPodIp, podName)
-=======
-		klog.Info("[collectMetrics] destPodIp: %s workerSvPort: %s", uniqPodPair.DestPodIp, WorkerRpcSvcPort)
-		client, err = rpc.DialHTTP("tcp", uniqPodPair.DestPodIp+":"+WorkerRpcSvcPort)
-
-	case Protocol_HTTP:
-		klog.Info("[collectMetrics] srcPodIp: %s workerSvPort: %s", uniqPodPair.SrcPodIp, WorkerRpcSvcPort)
-		client, err = rpc.DialHTTP("tcp", uniqPodPair.SrcPodIp+":"+WorkerRpcSvcPort)
->>>>>>> 1e36b8da
 	}
 	metricResp = FetchMetrics(podName)
 }
