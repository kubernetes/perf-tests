package network

import (
	"context"
	"encoding/json"
	"fmt"
<<<<<<< HEAD
	metav1 "k8s.io/apimachinery/pkg/apis/meta/v1"
	"k8s.io/apimachinery/pkg/util/wait"
	"k8s.io/client-go/kubernetes"
	"k8s.io/perf-tests/clusterloader2/pkg/framework"
=======
	"k8s.io/apimachinery/pkg/util/wait"
	"k8s.io/perf-tests/clusterloader2/pkg/framework"
	"path"
>>>>>>> 82111d4d
	"time"

	"k8s.io/klog"
	"k8s.io/perf-tests/clusterloader2/pkg/errors"
	"k8s.io/perf-tests/clusterloader2/pkg/framework/client"
	"k8s.io/perf-tests/clusterloader2/pkg/measurement"
	measurementutil "k8s.io/perf-tests/clusterloader2/pkg/measurement/util"
	"k8s.io/perf-tests/clusterloader2/pkg/util"
)

<<<<<<< HEAD
=======
const (
	networkPerfMetricsName = "NetworkPerformanceMetrics"
	netperfNamespace       = "netperf-1"
)

>>>>>>> 82111d4d
func init() {
	klog.Info("Registering Network Measurement")
	if err := measurement.Register(networkPerfMetricsName, createNetworkPerfMetricsMeasurement); err != nil {
		klog.Fatal("Cannot register %s: %v", networkPerfMetricsName, err)
	}
}

func createNetworkPerfMetricsMeasurement() measurement.Measurement {
	return &networkPerfMetricsMeasurement{}
}

type networkPerfMetricsMeasurement struct {
<<<<<<< HEAD
	k8sClient       kubernetes.Interface
	framework       *framework.Framework
	podReplicas     int
	namespace       string
	templateMapping map[string]interface{}
	startTime       time.Time
=======
	config proberConfig

	framework        *framework.Framework
	replicasPerProbe int
	templateMapping  map[string]interface{}
	startTime        time.Time
>>>>>>> 82111d4d
}

//type networkPerfMetrics struct {
//	Name    string `json:"name"`
//	Metrics []float64
//}

func (npm *networkPerfMetricsMeasurement) Execute(config *measurement.Config) ([]measurement.Summary, error) {

	klog.Info("In network execute")
	action, err := util.GetString(config.Params, "action")
	klog.Info("In network execute:action:", action)
	if err != nil {
		return nil, err
	}

	switch action {
	case "start":
		npm.start(config)
	case "gather":
		summary, err := npm.gather(config)
		if err != nil && !errors.IsMetricViolationError(err) {
			klog.Error("Error in metrics:", err)
			return nil, err
		}
		klog.Info("metric:", summary)
		return []measurement.Summary{summary}, err
	default:
	}

	return nil, nil
}

func (npm *networkPerfMetricsMeasurement) Dispose() {

}

func (npm *networkPerfMetricsMeasurement) start(config *measurement.Config) error {
	if err := npm.initialize(config); err != nil {
		return err
	}

	//create namespace for the worker-pods
	k8sClient := config.ClusterFramework.GetClientSets().GetClient()
	npm.k8sClient = k8sClient
	npm.namespace = netperfNamespace
	if err := client.CreateNamespace(k8sClient, netperfNamespace); err != nil {
		klog.Info("Error starting measurement:", err)
	}

	//Create worker pods using manifest files
<<<<<<< HEAD
	if err := npm.createWorkerPods(); err != nil {
		return err
	}

	if err := npm.waitForWorkerPodsReady(); err != nil {
		return err
	}

	npm.storeWorkerPods()

	return nil
}

func (npm *networkPerfMetricsMeasurement) initialize(config *measurement.Config) error {
	podReplicas, err := util.GetInt(config.Params, "podReplicas")
	if err != nil {
		return err
	}
	npm.framework = config.ClusterFramework
	npm.podReplicas = podReplicas
	npm.templateMapping = map[string]interface{}{"Replicas": podReplicas}
	return nil
}

func (npm *networkPerfMetricsMeasurement) createWorkerPods() error {
	return npm.framework.ApplyTemplatedManifests(manifestsPathPrefix, npm.templateMapping)
}

func (npm *networkPerfMetricsMeasurement) waitForWorkerPodsReady() error {
	var podNum = npm.podReplicas
	var weightedPodTReadyTimeout = podNum * 1
	var checkWorkerPodReadyTimeout = time.Duration(weightedPodTReadyTimeout) * time.Second
	return wait.Poll(checkWorkerPodReadyInterval, checkWorkerPodReadyTimeout, npm.checkWorkerPodsReady)
}

func (npm *networkPerfMetricsMeasurement) checkWorkerPodsReady() (bool, error) {
	options := metav1.ListOptions{LabelSelector: workerLabel}
	pods, err := npm.k8sClient.CoreV1().Pods(npm.namespace).List(context.TODO(), options)
	if len(pods.Items) == npm.podReplicas {
		return true, err
	}
	return false, err
=======

	if err := m.createProbesObjects(); err != nil {
		return err
	}
	if err := m.waitForProbesReady(config); err != nil {
		return err
	}

}

func (p *networkPerfMetricsMeasurement) createProbesObjects() error {
	return p.framework.ApplyTemplatedManifests(path.Join(manifestsPathPrefix, p.config.Manifests), p.templateMapping)
}

func (p *networkPerfMetricsMeasurement) waitForProbesReady(config *measurement.Config) error {
	klog.V(2).Infof("Waiting for Probe %s to become ready...", p)
	checkProbesReadyTimeout, err := util.GetDurationOrDefault(config.Params, "checkProbesReadyTimeout", defaultCheckProbesReadyTimeout)
	if err != nil {
		return err
	}
	return wait.Poll(checkProbesReadyInterval, checkProbesReadyTimeout, p.checkProbesReady)
>>>>>>> 82111d4d
}

func (*networkPerfMetricsMeasurement) String() string {
	return networkPerfMetricsName
}

<<<<<<< HEAD
func (npm *networkPerfMetricsMeasurement) storeWorkerPods() {
	options := metav1.ListOptions{LabelSelector: workerLabel}
	pods, _ := npm.k8sClient.CoreV1().Pods(npm.namespace).List(context.TODO(), options)

	for _, pod := range pods.Items {
		podData := &WorkerPodData{PodName: pod.Name, PodIp: pod.Status.PodIP, WorkerNode: pod.Spec.NodeName}
		klog.Info("PodData :", *podData)
		populateWorkerPodList(podData)
	}
=======
func listWorkerPods() {
>>>>>>> 82111d4d

}

func (m *networkPerfMetricsMeasurement) gather(config *measurement.Config) (measurement.Summary, error) {
	body, queryErr := config.ClusterFramework.GetClientSets().GetClient().CoreV1().
		Services("netperf-1").
		ProxyGet("http", "controller-service-0", "5010", "/metrics", nil).
		DoRaw(context.TODO())
	if queryErr != nil {
		klog.Info("Error:", queryErr)
	}
	klog.Info("GOT RESPONSE:")
	klog.Info(string(body))
	////TODO to be removed/////////////
	// body = []byte(`{"Client_Server_Ratio":"1:1","Protocol":"TCP","Service":"P2P","dataItems":[{"data":{"value":1935.318591},"unit":"kbytes/sec","labels":{"Metric": "Throughput"}}] }`)
	///////////////////////////////////
	var dat NetworkPerfResp
	if err := json.Unmarshal(body, &dat); err != nil {
		panic(err)
	}
	fmt.Println(dat)

	content, err := util.PrettyPrintJSON(&measurementutil.PerfData{
		Version: "v1",
		// DataItems: []measurementutil.DataItem{latency.ToPerfData(p.String())}
		DataItems: dat.DataItems,
	})
	if err != nil {
		klog.Info("Pretty Print to Json Err:", err)
	}
	return measurement.CreateSummary(m.String()+dat.Client_Server_Ratio+dat.Protocol+dat.Service, "json", content), nil
}<|MERGE_RESOLUTION|>--- conflicted
+++ resolved
@@ -4,16 +4,11 @@
 	"context"
 	"encoding/json"
 	"fmt"
-<<<<<<< HEAD
 	metav1 "k8s.io/apimachinery/pkg/apis/meta/v1"
 	"k8s.io/apimachinery/pkg/util/wait"
 	"k8s.io/client-go/kubernetes"
 	"k8s.io/perf-tests/clusterloader2/pkg/framework"
-=======
-	"k8s.io/apimachinery/pkg/util/wait"
-	"k8s.io/perf-tests/clusterloader2/pkg/framework"
 	"path"
->>>>>>> 82111d4d
 	"time"
 
 	"k8s.io/klog"
@@ -24,14 +19,6 @@
 	"k8s.io/perf-tests/clusterloader2/pkg/util"
 )
 
-<<<<<<< HEAD
-=======
-const (
-	networkPerfMetricsName = "NetworkPerformanceMetrics"
-	netperfNamespace       = "netperf-1"
-)
-
->>>>>>> 82111d4d
 func init() {
 	klog.Info("Registering Network Measurement")
 	if err := measurement.Register(networkPerfMetricsName, createNetworkPerfMetricsMeasurement); err != nil {
@@ -44,21 +31,12 @@
 }
 
 type networkPerfMetricsMeasurement struct {
-<<<<<<< HEAD
 	k8sClient       kubernetes.Interface
 	framework       *framework.Framework
 	podReplicas     int
 	namespace       string
 	templateMapping map[string]interface{}
 	startTime       time.Time
-=======
-	config proberConfig
-
-	framework        *framework.Framework
-	replicasPerProbe int
-	templateMapping  map[string]interface{}
-	startTime        time.Time
->>>>>>> 82111d4d
 }
 
 //type networkPerfMetrics struct {
@@ -110,7 +88,6 @@
 	}
 
 	//Create worker pods using manifest files
-<<<<<<< HEAD
 	if err := npm.createWorkerPods(); err != nil {
 		return err
 	}
@@ -153,36 +130,12 @@
 		return true, err
 	}
 	return false, err
-=======
-
-	if err := m.createProbesObjects(); err != nil {
-		return err
-	}
-	if err := m.waitForProbesReady(config); err != nil {
-		return err
-	}
-
-}
-
-func (p *networkPerfMetricsMeasurement) createProbesObjects() error {
-	return p.framework.ApplyTemplatedManifests(path.Join(manifestsPathPrefix, p.config.Manifests), p.templateMapping)
-}
-
-func (p *networkPerfMetricsMeasurement) waitForProbesReady(config *measurement.Config) error {
-	klog.V(2).Infof("Waiting for Probe %s to become ready...", p)
-	checkProbesReadyTimeout, err := util.GetDurationOrDefault(config.Params, "checkProbesReadyTimeout", defaultCheckProbesReadyTimeout)
-	if err != nil {
-		return err
-	}
-	return wait.Poll(checkProbesReadyInterval, checkProbesReadyTimeout, p.checkProbesReady)
->>>>>>> 82111d4d
 }
 
 func (*networkPerfMetricsMeasurement) String() string {
 	return networkPerfMetricsName
 }
 
-<<<<<<< HEAD
 func (npm *networkPerfMetricsMeasurement) storeWorkerPods() {
 	options := metav1.ListOptions{LabelSelector: workerLabel}
 	pods, _ := npm.k8sClient.CoreV1().Pods(npm.namespace).List(context.TODO(), options)
@@ -192,9 +145,6 @@
 		klog.Info("PodData :", *podData)
 		populateWorkerPodList(podData)
 	}
-=======
-func listWorkerPods() {
->>>>>>> 82111d4d
 
 }
 
