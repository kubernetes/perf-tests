package network

import (
	"context"
<<<<<<< HEAD
=======
	"time"

>>>>>>> 00fb0b62
	metav1 "k8s.io/apimachinery/pkg/apis/meta/v1"
	"k8s.io/apimachinery/pkg/util/wait"
	"k8s.io/client-go/kubernetes"
	"k8s.io/perf-tests/clusterloader2/pkg/framework"
<<<<<<< HEAD
	"time"
=======
>>>>>>> 00fb0b62

	"k8s.io/klog"
	"k8s.io/perf-tests/clusterloader2/pkg/errors"
	"k8s.io/perf-tests/clusterloader2/pkg/framework/client"
	"k8s.io/perf-tests/clusterloader2/pkg/measurement"
	"k8s.io/perf-tests/clusterloader2/pkg/util"
)

func init() {
	klog.Info("Registering Network Measurement")
	if err := measurement.Register(networkPerfMetricsName, createNetworkPerfMetricsMeasurement); err != nil {
		klog.Fatal("Cannot register %s: %v", networkPerfMetricsName, err)
	}
}

func createNetworkPerfMetricsMeasurement() measurement.Measurement {
	return &networkPerfMetricsMeasurement{}
}

type networkPerfMetricsMeasurement struct {
	k8sClient       kubernetes.Interface
	framework       *framework.Framework
	podReplicas     int
	namespace       string
	podRatio        string
	testDuration    int
	protocol        string
	templateMapping map[string]interface{}
	startTime       time.Time
}

func (npm *networkPerfMetricsMeasurement) Execute(config *measurement.Config) ([]measurement.Summary, error) {

	klog.Info("In network execute")
	action, err := npm.validate(config)
	klog.Info("In network execute:action:", action)
	if err != nil {
		return nil, err
	}

	switch action {
	case "start":
		npm.start(config)
	case "gather":
		summary, err := npm.gather(config)
		if err != nil && !errors.IsMetricViolationError(err) {
			klog.Error("Error in metrics:", err)
			return nil, err
		}
		klog.Info("metric:", summary)
		return []measurement.Summary{summary}, err
	default:
	}

	return nil, nil
}

func (npm *networkPerfMetricsMeasurement) Dispose() {

}

func (npm *networkPerfMetricsMeasurement) start(config *measurement.Config) error {
	k8sClient := config.ClusterFramework.GetClientSets().GetClient()

	Start(k8sClient, netperfNamespace)
	if err := npm.initialize(config); err != nil {
		return err
	}

	//create namespace for the worker-pods
	npm.k8sClient = k8sClient
	npm.namespace = netperfNamespace
	if err := client.CreateNamespace(k8sClient, netperfNamespace); err != nil {
		klog.Info("Error starting measurement:", err)
	}

	//Create worker pods using manifest files
	if err := npm.createWorkerPods(); err != nil {
		return err
	}

	//wait for specified num of worker pods to be ready
	if err := npm.waitForWorkerPodsReady(); err != nil {
		return err
	}

	npm.storeWorkerPods()

	ExecuteTest(npm.podRatio, npm.testDuration, npm.protocol)

	return nil
}

func (npm *networkPerfMetricsMeasurement) initialize(config *measurement.Config) error {
	podReplicas, err := util.GetInt(config.Params, "podReplicas")
	if err != nil {
		return err
	}
	klog.Info("podReplicas:", podReplicas)
	npm.framework = config.ClusterFramework
	npm.podReplicas = podReplicas
	npm.templateMapping = map[string]interface{}{"Replicas": podReplicas}
	return nil
}

func (npm *networkPerfMetricsMeasurement) createWorkerPods() error {
	klog.Info("createWorkerPods:", manifestsPathPrefix)
	return npm.framework.ApplyTemplatedManifests(manifestsPathPrefix, npm.templateMapping)
}

func (npm *networkPerfMetricsMeasurement) waitForWorkerPodsReady() error {
	var podNum = npm.podReplicas
	var weightedPodTReadyTimeout = podNum * 1
	var checkWorkerPodReadyTimeout = time.Duration(weightedPodTReadyTimeout) * time.Second
	klog.Info("waitForWorkerPodsReady:", podNum, weightedPodTReadyTimeout, checkWorkerPodReadyTimeout)
	return wait.Poll(checkWorkerPodReadyInterval, checkWorkerPodReadyTimeout, npm.checkWorkerPodsReady)
}

func (npm *networkPerfMetricsMeasurement) checkWorkerPodsReady() (bool, error) {
	options := metav1.ListOptions{LabelSelector: workerLabel}
	pods, err := npm.k8sClient.CoreV1().Pods(npm.namespace).List(context.TODO(), options)
	if len(pods.Items) == npm.podReplicas {
		return true, err
	}
	return false, err
}

func (*networkPerfMetricsMeasurement) String() string {
	return networkPerfMetricsName
}

func (npm *networkPerfMetricsMeasurement) storeWorkerPods() {
	options := metav1.ListOptions{LabelSelector: workerLabel}
	pods, _ := npm.k8sClient.CoreV1().Pods(npm.namespace).List(context.TODO(), options)

	for _, pod := range pods.Items {
		podData := &WorkerPodData{PodName: pod.Name, PodIp: pod.Status.PodIP, WorkerNode: pod.Spec.NodeName}
		klog.Info("PodData :", *podData)
		populateWorkerPodList(podData)
	}

}

<<<<<<< HEAD
func (npm *networkPerfMetricsMeasurement) gather(config *measurement.Config) (measurement.Summary, error) {
	body, queryErr := config.ClusterFramework.GetClientSets().GetClient().CoreV1().
		Services("netperf-1").
		ProxyGet("http", "controller-service-0", "5010", "/metrics", nil).
		DoRaw(context.TODO())
	if queryErr != nil {
		klog.Info("Error:", queryErr)
	}
	klog.Info("GOT RESPONSE:")
	klog.Info(string(body))
	////TODO to be removed/////////////
	// body = []byte(`{"Client_Server_Ratio":"1:1","Protocol":"TCP","Service":"P2P","dataItems":[{"data":{"value":1935.318591},"unit":"kbytes/sec","labels":{"Metric": "Throughput"}}] }`)
	///////////////////////////////////
	//var dat NetworkPerfResp
	//if err := json.Unmarshal(body, &dat); err != nil {
	//	panic(err)
	//}
	//fmt.Println(dat)
	//
	//content, err := util.PrettyPrintJSON(&measurementutil.PerfData{
	//	Version: "v1",
	//	// DataItems: []measurementutil.DataItem{latency.ToPerfData(p.String())}
	//	DataItems: dat.DataItems,
	//})
	//if err != nil {
	//	klog.Info("Pretty Print to Json Err:", err)
	//}
	//return measurement.CreateSummary(m.String()+dat.Client_Server_Ratio+dat.Protocol+dat.Service, "json", content), nil
	return measurement.CreateSummary("", "", ""), nil
}

func (npm *networkPerfMetricsMeasurement) validate(config *measurement.Config) (string, error) {
	var ratio, protocol string
	var duration int
	action, err := util.GetString(config.Params, "action")
=======
func (m *networkPerfMetricsMeasurement) gather(config *measurement.Config) (measurement.Summary, error) {
	dat := GetMetricsForDisp()
	content, err := util.PrettyPrintJSON(&measurementutil.PerfData{
		Version: "v1",
		// DataItems: []measurementutil.DataItem{latency.ToPerfData(p.String())}
		DataItems: dat.DataItems,
	})
>>>>>>> 00fb0b62
	if err != nil {
		return "", err
	}

	if duration, err = util.GetInt(config.Params, "duration"); err != nil {
		return action, err
	}

	if ratio, err = util.GetString(config.Params, "ratio"); err != nil {
		return action, err
	}
	if protocol, err = util.GetString(config.Params, "protocol"); err != nil {
		return action, err
	}

	if protocol != Protocol_TCP && protocol != Protocol_UDP && protocol != Protocol_HTTP {
		return action, err
	}

	npm.testDuration = duration
	npm.podRatio = ratio
	npm.protocol = protocol
	return action, nil
}<|MERGE_RESOLUTION|>--- conflicted
+++ resolved
@@ -2,19 +2,13 @@
 
 import (
 	"context"
-<<<<<<< HEAD
-=======
+	measurementutil "k8s.io/perf-tests/clusterloader2/pkg/measurement/util"
 	"time"
 
->>>>>>> 00fb0b62
 	metav1 "k8s.io/apimachinery/pkg/apis/meta/v1"
 	"k8s.io/apimachinery/pkg/util/wait"
 	"k8s.io/client-go/kubernetes"
 	"k8s.io/perf-tests/clusterloader2/pkg/framework"
-<<<<<<< HEAD
-	"time"
-=======
->>>>>>> 00fb0b62
 
 	"k8s.io/klog"
 	"k8s.io/perf-tests/clusterloader2/pkg/errors"
@@ -158,43 +152,6 @@
 
 }
 
-<<<<<<< HEAD
-func (npm *networkPerfMetricsMeasurement) gather(config *measurement.Config) (measurement.Summary, error) {
-	body, queryErr := config.ClusterFramework.GetClientSets().GetClient().CoreV1().
-		Services("netperf-1").
-		ProxyGet("http", "controller-service-0", "5010", "/metrics", nil).
-		DoRaw(context.TODO())
-	if queryErr != nil {
-		klog.Info("Error:", queryErr)
-	}
-	klog.Info("GOT RESPONSE:")
-	klog.Info(string(body))
-	////TODO to be removed/////////////
-	// body = []byte(`{"Client_Server_Ratio":"1:1","Protocol":"TCP","Service":"P2P","dataItems":[{"data":{"value":1935.318591},"unit":"kbytes/sec","labels":{"Metric": "Throughput"}}] }`)
-	///////////////////////////////////
-	//var dat NetworkPerfResp
-	//if err := json.Unmarshal(body, &dat); err != nil {
-	//	panic(err)
-	//}
-	//fmt.Println(dat)
-	//
-	//content, err := util.PrettyPrintJSON(&measurementutil.PerfData{
-	//	Version: "v1",
-	//	// DataItems: []measurementutil.DataItem{latency.ToPerfData(p.String())}
-	//	DataItems: dat.DataItems,
-	//})
-	//if err != nil {
-	//	klog.Info("Pretty Print to Json Err:", err)
-	//}
-	//return measurement.CreateSummary(m.String()+dat.Client_Server_Ratio+dat.Protocol+dat.Service, "json", content), nil
-	return measurement.CreateSummary("", "", ""), nil
-}
-
-func (npm *networkPerfMetricsMeasurement) validate(config *measurement.Config) (string, error) {
-	var ratio, protocol string
-	var duration int
-	action, err := util.GetString(config.Params, "action")
-=======
 func (m *networkPerfMetricsMeasurement) gather(config *measurement.Config) (measurement.Summary, error) {
 	dat := GetMetricsForDisp()
 	content, err := util.PrettyPrintJSON(&measurementutil.PerfData{
@@ -202,7 +159,16 @@
 		// DataItems: []measurementutil.DataItem{latency.ToPerfData(p.String())}
 		DataItems: dat.DataItems,
 	})
->>>>>>> 00fb0b62
+	if err != nil {
+		klog.Info("Pretty Print to Json Err:", err)
+	}
+	return measurement.CreateSummary(m.String()+dat.Client_Server_Ratio+dat.Protocol+dat.Service, "json", content), nil
+}
+
+func (npm *networkPerfMetricsMeasurement) validate(config *measurement.Config) (string, error) {
+	var ratio, protocol string
+	var duration int
+	action, err := util.GetString(config.Params, "action")
 	if err != nil {
 		return "", err
 	}
