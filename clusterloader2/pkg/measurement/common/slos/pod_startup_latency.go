/*
Copyright 2018 The Kubernetes Authors.

Licensed under the Apache License, Version 2.0 (the "License");
you may not use this file except in compliance with the License.
You may obtain a copy of the License at

    http://www.apache.org/licenses/LICENSE-2.0

Unless required by applicable law or agreed to in writing, software
distributed under the License is distributed on an "AS IS" BASIS,
WITHOUT WARRANTIES OR CONDITIONS OF ANY KIND, either express or implied.
See the License for the specific language governing permissions and
limitations under the License.
*/

package slos

import (
	"context"
	"fmt"
	"time"

	corev1 "k8s.io/api/core/v1"
	metav1 "k8s.io/apimachinery/pkg/apis/meta/v1"
	"k8s.io/apimachinery/pkg/fields"
	"k8s.io/apimachinery/pkg/runtime"
	"k8s.io/apimachinery/pkg/watch"
	clientset "k8s.io/client-go/kubernetes"
	"k8s.io/client-go/tools/cache"
	"k8s.io/client-go/util/workqueue"
	"k8s.io/klog"
	"k8s.io/perf-tests/clusterloader2/pkg/errors"
	"k8s.io/perf-tests/clusterloader2/pkg/measurement"
	measurementutil "k8s.io/perf-tests/clusterloader2/pkg/measurement/util"
	"k8s.io/perf-tests/clusterloader2/pkg/measurement/util/informer"
	"k8s.io/perf-tests/clusterloader2/pkg/util"
)

const (
	defaultPodStartupLatencyThreshold = 5 * time.Second
	podStartupLatencyMeasurementName  = "PodStartupLatency"
	informerSyncTimeout               = time.Minute

	createPhase   = "create"
	schedulePhase = "schedule"
	runPhase      = "run"
	watchPhase    = "watch"
)

func init() {
	if err := measurement.Register(podStartupLatencyMeasurementName, createPodStartupLatencyMeasurement); err != nil {
		klog.Fatalf("cant register service %v", err)
	}
}

func createPodStartupLatencyMeasurement() measurement.Measurement {
	return &podStartupLatencyMeasurement{
		selector:          measurementutil.NewObjectSelector(),
		podStartupEntries: measurementutil.NewObjectTransitionTimes(podStartupLatencyMeasurementName),
		podMetadata:       measurementutil.NewPodsMetadata(podStartupLatencyMeasurementName),
		eventQueue:        workqueue.New(),
	}
}

type eventData struct {
	obj      interface{}
	recvTime time.Time
}

type podStartupLatencyMeasurement struct {
	selector  *measurementutil.ObjectSelector
	isRunning bool
	stopCh    chan struct{}
	// This queue can potentially grow indefinitely, beacause we put all changes here.
	// Usually it's not recommended pattern, but we need it for measuring PodStartupLatency.
	eventQueue        *workqueue.Type
	podStartupEntries *measurementutil.ObjectTransitionTimes
	podMetadata       *measurementutil.PodsMetadata
	threshold         time.Duration
}

// Execute supports two actions:
// - start - Starts to observe pods and pods events.
// - gather - Gathers and prints current pod latency data.
// Does NOT support concurrency. Multiple calls to this measurement
// shouldn't be done within one step.
func (p *podStartupLatencyMeasurement) Execute(config *measurement.Config) ([]measurement.Summary, error) {
	action, err := util.GetString(config.Params, "action")
	if err != nil {
		return nil, err
	}

	switch action {
	case "start":
		if err := p.selector.Parse(config.Params); err != nil {
			return nil, err
		}
		p.threshold, err = util.GetDurationOrDefault(config.Params, "threshold", defaultPodStartupLatencyThreshold)
		if err != nil {
			return nil, err
		}
		return nil, p.start(config.ClusterFramework.GetClientSets().GetClient())
	case "gather":
		schedulerName, err := util.GetString(config.Params, "schedulerName")
		if err != nil {
			return nil, err
		}
		return p.gather(config.ClusterFramework.GetClientSets().GetClient(), config.Identifier, schedulerName)
	default:
		return nil, fmt.Errorf("unknown action %v", action)
	}

}

// Dispose cleans up after the measurement.
func (p *podStartupLatencyMeasurement) Dispose() {
	p.stop()
}

// String returns string representation of this measurement.
func (p *podStartupLatencyMeasurement) String() string {
	return podStartupLatencyMeasurementName + ": " + p.selector.String()
}

func (p *podStartupLatencyMeasurement) start(c clientset.Interface) error {
	if p.isRunning {
		klog.V(2).Infof("%s: pod startup latancy measurement already running", p)
		return nil
	}
	klog.V(2).Infof("%s: starting pod startup latency measurement...", p)
	p.isRunning = true
	p.stopCh = make(chan struct{})
	i := informer.NewInformer(
		&cache.ListWatch{
			ListFunc: func(options metav1.ListOptions) (runtime.Object, error) {
				p.selector.ApplySelectors(&options)
				return c.CoreV1().Pods(p.selector.Namespace).List(context.TODO(), options)
			},
			WatchFunc: func(options metav1.ListOptions) (watch.Interface, error) {
				p.selector.ApplySelectors(&options)
				return c.CoreV1().Pods(p.selector.Namespace).Watch(context.TODO(), options)
			},
		},
		p.addEvent,
	)
	go p.processEvents()
	return informer.StartAndSync(i, p.stopCh, informerSyncTimeout)
}

func (p *podStartupLatencyMeasurement) addEvent(_, obj interface{}) {
	event := &eventData{obj: obj, recvTime: time.Now()}
	p.eventQueue.Add(event)
}

func (p *podStartupLatencyMeasurement) processEvents() {
	for p.processNextWorkItem() {
	}
}

func (p *podStartupLatencyMeasurement) processNextWorkItem() bool {
	item, quit := p.eventQueue.Get()
	if quit {
		return false
	}
	defer p.eventQueue.Done(item)

	event, ok := item.(*eventData)
	if !ok {
		klog.Warningf("Couldn't convert work item to evetData: %v", item)
		return true
	}
	p.processEvent(event)
	return true
}

func (p *podStartupLatencyMeasurement) stop() {
	if p.isRunning {
		p.isRunning = false
		close(p.stopCh)
		p.eventQueue.ShutDown()
	}
}

var podStartupTransitions = map[string]measurementutil.Transition{
	"create_to_schedule": {
		From: createPhase,
		To:   schedulePhase,
	},
	"schedule_to_run": {
		From: schedulePhase,
		To:   runPhase,
	},
	"run_to_watch": {
		From: runPhase,
		To:   watchPhase,
	},
	"schedule_to_watch": {
		From: schedulePhase,
		To:   watchPhase,
	},
	"pod_startup": {
		From: createPhase,
		To:   watchPhase,
	},
}

func podStartupTransitionsWithThreshold(threshold time.Duration) map[string]measurementutil.Transition {
	result := make(map[string]measurementutil.Transition)
	for key, value := range podStartupTransitions {
		result[key] = value
	}
	podStartupTransition := result["pod_startup"]
	podStartupTransition.Threshold = threshold
	result["pod_startup"] = podStartupTransition
	return result
}

type podStartupLatencyCheck struct {
	namePrefix string
	filter     measurementutil.KeyFilterFunc
}

func (p *podStartupLatencyMeasurement) gather(c clientset.Interface, identifier string, schedulerName string) ([]measurement.Summary, error) {
	klog.V(2).Infof("%s: gathering pod startup latency measurement...", p)
	if !p.isRunning {
		return nil, fmt.Errorf("metric %s has not been started", podStartupLatencyMeasurementName)
	}

	p.stop()

	if err := p.gatherScheduleTimes(c, schedulerName); err != nil {
		return nil, err
	}

	checks := []podStartupLatencyCheck{
		{
			namePrefix: "",
			filter:     measurementutil.MatchAll,
		},
		{
			namePrefix: "Stateless",
			filter:     p.podMetadata.FilterStateless,
		},
		{
			namePrefix: "Stateful",
			filter:     p.podMetadata.FilterStateful,
		},
	}

	var summaries []measurement.Summary
	var err error
	for _, check := range checks {
		transitions := podStartupTransitionsWithThreshold(p.threshold)
		podStartupLatency := p.podStartupEntries.CalculateTransitionsLatency(transitions, check.filter)

		if slosErr := podStartupLatency["pod_startup"].VerifyThreshold(p.threshold); slosErr != nil {
			err = errors.NewMetricViolationError("pod startup", slosErr.Error())
			klog.Errorf("%s%s: %v", check.namePrefix, p, err)
		}

		content, jsonErr := util.PrettyPrintJSON(measurementutil.LatencyMapToPerfData(podStartupLatency))
		if jsonErr != nil {
			return nil, jsonErr
		}
		summaryName := fmt.Sprintf("%s%s_%s", check.namePrefix, podStartupLatencyMeasurementName, identifier)
		summaries = append(summaries, measurement.CreateSummary(summaryName, "json", content))
	}
	return summaries, err
}

<<<<<<< HEAD
=======
// TODO(#2006): gatherScheduleTimes is currently listing events at the end of the test.
//  Given that events by default have 1h TTL, for measurements across longer periods
//  it just returns incomplete results.
//  Given that we don't 100% accuracy, we should switch to a mechanism that is similar
//  to the one that slo-monitor is using (added in #1477).

>>>>>>> b6b0c023
func (p *podStartupLatencyMeasurement) gatherScheduleTimes(c clientset.Interface, schedulerName string) error {
	scheduler := corev1.DefaultSchedulerName
	if len(schedulerName) != 0 {
		scheduler = schedulerName
	}
	selector := fields.Set{
		"involvedObject.kind": "Pod",
		"source":              scheduler,
	}.AsSelector().String()
	options := metav1.ListOptions{FieldSelector: selector}
	schedEvents, err := c.CoreV1().Events(p.selector.Namespace).List(context.TODO(), options)
	if err != nil {
		return err
	}
	for _, event := range schedEvents.Items {
		key := createMetaNamespaceKey(event.InvolvedObject.Namespace, event.InvolvedObject.Name)
		if _, exists := p.podStartupEntries.Get(key, createPhase); exists {
			if !event.EventTime.IsZero() {
				p.podStartupEntries.Set(key, schedulePhase, event.EventTime.Time)
			} else {
				p.podStartupEntries.Set(key, schedulePhase, event.FirstTimestamp.Time)
			}
		}
	}
	return nil
}

func (p *podStartupLatencyMeasurement) processEvent(event *eventData) {
	obj, recvTime := event.obj, event.recvTime
	if obj == nil {
		return
	}
	pod, ok := obj.(*corev1.Pod)
	if !ok {
		return
	}

	key := createMetaNamespaceKey(pod.Namespace, pod.Name)
	p.podMetadata.SetStateless(key, isPodStateless(pod))

	if pod.Status.Phase == corev1.PodRunning {
		if _, found := p.podStartupEntries.Get(key, createPhase); !found {
			p.podStartupEntries.Set(key, watchPhase, recvTime)
			p.podStartupEntries.Set(key, createPhase, pod.CreationTimestamp.Time)
			var startTime metav1.Time
			for _, cs := range pod.Status.ContainerStatuses {
				if cs.State.Running != nil {
					if startTime.Before(&cs.State.Running.StartedAt) {
						startTime = cs.State.Running.StartedAt
					}
				}
			}
			if startTime != metav1.NewTime(time.Time{}) {
				p.podStartupEntries.Set(key, runPhase, startTime.Time)
			} else {
				klog.Errorf("%s: pod %v (%v) is reported to be running, but none of its containers is", p, pod.Name, pod.Namespace)
			}
		}
	}
}

func createMetaNamespaceKey(namespace, name string) string {
	return namespace + "/" + name
}

func isPodStateless(pod *corev1.Pod) bool {
	for _, volume := range pod.Spec.Volumes {
		if volume.EmptyDir != nil || volume.DownwardAPI != nil || volume.ConfigMap != nil || volume.Secret != nil || volume.Projected != nil {
			continue
		}
		klog.V(4).Infof("pod %s/%s classified as stateful", pod.Namespace, pod.Name)
		return false
	}
	return true
}<|MERGE_RESOLUTION|>--- conflicted
+++ resolved
@@ -269,15 +269,12 @@
 	return summaries, err
 }
 
-<<<<<<< HEAD
-=======
 // TODO(#2006): gatherScheduleTimes is currently listing events at the end of the test.
 //  Given that events by default have 1h TTL, for measurements across longer periods
 //  it just returns incomplete results.
 //  Given that we don't 100% accuracy, we should switch to a mechanism that is similar
 //  to the one that slo-monitor is using (added in #1477).
 
->>>>>>> b6b0c023
 func (p *podStartupLatencyMeasurement) gatherScheduleTimes(c clientset.Interface, schedulerName string) error {
 	scheduler := corev1.DefaultSchedulerName
 	if len(schedulerName) != 0 {
