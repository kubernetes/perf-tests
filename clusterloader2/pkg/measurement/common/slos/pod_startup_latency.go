--- conflicted
+++ resolved
@@ -269,20 +269,17 @@
 	return summaries, err
 }
 
-<<<<<<< HEAD
-func (p *podStartupLatencyMeasurement) gatherScheduleTimes(c clientset.Interface, schedulerName string) error {
-	scheduler := corev1.DefaultSchedulerName
-	if len(schedulerName) != 0 {
-		scheduler = schedulerName
-	}
-=======
 // TODO(#2006): gatherScheduleTimes is currently listing events at the end of the test.
 //  Given that events by default have 1h TTL, for measurements across longer periods
 //  it just returns incomplete results.
 //  Given that we don't 100% accuracy, we should switch to a mechanism that is similar
 //  to the one that slo-monitor is using (added in #1477).
-func (p *podStartupLatencyMeasurement) gatherScheduleTimes(c clientset.Interface) error {
->>>>>>> c5a1ff56
+
+func (p *podStartupLatencyMeasurement) gatherScheduleTimes(c clientset.Interface, schedulerName string) error {
+	scheduler := corev1.DefaultSchedulerName
+	if len(schedulerName) != 0 {
+		scheduler = schedulerName
+	}
 	selector := fields.Set{
 		"involvedObject.kind": "Pod",
 		"source":              scheduler,
