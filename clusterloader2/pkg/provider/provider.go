/*
Copyright 2020 The Kubernetes Authors.

Licensed under the Apache License, Version 2.0 (the "License");
you may not use this file except in compliance with the License.
You may obtain a copy of the License at

    http://www.apache.org/licenses/LICENSE-2.0

Unless required by applicable law or agreed to in writing, software
distributed under the License is distributed on an "AS IS" BASIS,
WITHOUT WARRANTIES OR CONDITIONS OF ANY KIND, either express or implied.
See the License for the specific language governing permissions and
limitations under the License.
*/

package provider

import (
	"fmt"
	"strings"

	clientset "k8s.io/client-go/kubernetes"
	prom "k8s.io/perf-tests/clusterloader2/pkg/prometheus/clients"
)

// InitOptions encapsulates the fields needed to init provider.
type InitOptions struct {
	// TODO(#1361) remove this and use providerConfigs.
	KubemarkRootKubeConfigPath string
	ProviderName               string
	ProviderConfigs            []string
}

// Features represents all features supported by this provider.
type Features struct {
	// Some features do not work for kubemark-like providers or have separate implementation.
	IsKubemarkProvider bool
	// SupportWindowsNodeScraping determines wheter scraping windows node in supported.
	SupportWindowsNodeScraping bool
	// SupportProbe determines whether probe is supported.
	SupportProbe bool
	// SupportImagePreload determines whether image preloading is supported.
	SupportImagePreload bool
	// SupportEnablePrometheusServer determines whether enabling prometheus server is possible.
	SupportEnablePrometheusServer bool
	// SupportSSHToMaster determines whether SSH access to master machines is possible.
	// If false (impossible for many  providers), ClusterLoader will skip operations requiring it.
	SupportSSHToMaster bool
	// SupportAccessAPIServerPprofEndpoint determines whether accessing api server pprof endpoint is possible.
	SupportAccessAPIServerPprofEndpoint bool
	// SupportSnapshotPrometheusDisk determines whether snapshot prometheus disk is supported.
	SupportSnapshotPrometheusDisk bool
	// SupportNodeKiller determines whether node killer is supported.
	SupportNodeKiller bool
	// SupportGrabMetricsFromKubelets determines whether getting metrics from kubelet is supported.
	SupportGrabMetricsFromKubelets bool
	// SupportKubeStateMetrics determines if running kube-state-metrics is supported.
	SupportKubeStateMetrics bool
	// SupportMetricsServerMetrics determines if running metrics server is supported.
	SupportMetricsServerMetrics bool
	// SupportResourceUsageMetering determines if resource usage measurement is supported.
	SupportResourceUsageMetering bool

	// ShouldPrometheusScrapeApiserverOnly determines if we should set PROMETHEUS_SCRAPE_APISERVER_ONLY by default.
	ShouldPrometheusScrapeApiserverOnly bool

	// SchedulerInsecurePortDisabled determines if kube-scheduler listens on insecure port.
	SchedulerInsecurePortDisabled bool

	// ShouldScrapeKubeProxy determines if ScrapeKubeProxy
	ShouldScrapeKubeProxy bool
}

// Config is the config of the provider.
type Config map[string]string

// RootFrameworkKubeConfigOverride returns the KubeConfig override for Root Framewor.
func (c Config) RootFrameworkKubeConfigOverride() string {
	return c[RootKubeConfigKey]
}

// Provider is the interface for
type Provider interface {
	// Name returns name of this provider. It should used only in logs.
	Name() string
	// Features returns the feature supported by this provider.
	Features() *Features

	GetConfig() Config

	// GetManagedPrometheusClient returns HTTP client for communicating with the relevant cloud provider's managed Prometheus service.
	GetManagedPrometheusClient() (prom.Client, error)

	// GetComponentProtocolAndPort returns the protocol and port for the control plane components.
	GetComponentProtocolAndPort(componentName string) (string, int, error)

	RunSSHCommand(cmd, host string) (string, string, int, error)

	// Metadata returns provider-specific test run metadata.
	Metadata(client clientset.Interface) (map[string]string, error)
}

// NewProvider creates a new provider from init options. It will return an error if provider name is not supported.
func NewProvider(initOptions *InitOptions) (Provider, error) {
	configs := parseConfigs(initOptions.ProviderConfigs)
	if initOptions.KubemarkRootKubeConfigPath != "" {
		configs[RootKubeConfigKey] = initOptions.KubemarkRootKubeConfigPath
	}
	switch initOptions.ProviderName {
	case AKSName:
		return NewAKSProvider(configs), nil
	case AWSName:
		return NewAWSProvider(configs), nil
	case AutopilotName:
		return NewAutopilotProvider(configs), nil
	case EKSName:
		return NewEKSProvider(configs), nil
	case GCEName:
		return NewGCEProvider(configs), nil
	case GKEName:
		return NewGKEProvider(configs), nil
	case GKEKubemarkName:
		return NewGKEKubemarkProvider(configs), nil
	case KCPName:
		return NewKCPProvider(configs), nil
	case KindName:
		return NewKindProvider(configs), nil
	case KubemarkName:
		return NewKubemarkProvider(configs), nil
	case LocalName:
		return NewLocalProvider(configs), nil
	case SkeletonName:
		return NewSkeletonProvider(configs), nil
	case VsphereName:
		return NewVsphereProvider(configs), nil
<<<<<<< HEAD
	case GardenerName:
		return NewGardenerProvider(configs), nil
=======
	case KubestellarName:
		return NewKubestellarProvider(configs), nil
>>>>>>> 6fc0303c
	default:
		return nil, fmt.Errorf("unsupported provider name: %s", initOptions.ProviderName)
	}
}

func parseConfigs(configs []string) map[string]string {
	cfgMap := map[string]string{}

	for _, c := range configs {
		pair := strings.Split(c, "=")
		if len(pair) != 2 {
			fmt.Println("error: unused provider config:", c)
		}
		cfgMap[pair[0]] = pair[1]
	}
	return cfgMap
}<|MERGE_RESOLUTION|>--- conflicted
+++ resolved
@@ -134,13 +134,10 @@
 		return NewSkeletonProvider(configs), nil
 	case VsphereName:
 		return NewVsphereProvider(configs), nil
-<<<<<<< HEAD
 	case GardenerName:
 		return NewGardenerProvider(configs), nil
-=======
 	case KubestellarName:
 		return NewKubestellarProvider(configs), nil
->>>>>>> 6fc0303c
 	default:
 		return nil, fmt.Errorf("unsupported provider name: %s", initOptions.ProviderName)
 	}
