/*
Copyright 2019 The Kubernetes Authors.

Licensed under the Apache License, Version 2.0 (the "License");
you may not use this file except in compliance with the License.
You may obtain a copy of the License at

    http://www.apache.org/licenses/LICENSE-2.0

Unless required by applicable law or agreed to in writing, software
distributed under the License is distributed on an "AS IS" BASIS,
WITHOUT WARRANTIES OR CONDITIONS OF ANY KIND, either express or implied.
See the License for the specific language governing permissions and
limitations under the License.
*/

package api

//net-rpc service listen ports
const (
	ControllerRpcSvcPort = "5001"
	WorkerRpcSvcPort     = "5002"
)

const (
	WorkerMode     = "worker"
	ControllerMode = "controller"
)

type WorkerPodData struct {
	PodName    string
	WorkerNode string
	PodIp      string
	ClusterIP  string
}

type WorkerPodRegReply struct {
<<<<<<< HEAD
	Response	   string
=======
	response string
>>>>>>> f57b479e
}

type WorkerRequest struct {
	Duration      int8
	DestinationIP string
	Timestamp     string
}

type WorkerResponse struct {
	PodName    string
	WorkerNode string
}

type MetricRequest struct {
}

type MetricResponse struct {
}<|MERGE_RESOLUTION|>--- conflicted
+++ resolved
@@ -35,11 +35,7 @@
 }
 
 type WorkerPodRegReply struct {
-<<<<<<< HEAD
 	Response	   string
-=======
-	response string
->>>>>>> f57b479e
 }
 
 type WorkerRequest struct {
