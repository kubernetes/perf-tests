--- conflicted
+++ resolved
@@ -19,11 +19,8 @@
 import (
 	"errors"
 	"flag"
-<<<<<<< HEAD
 	"strings"
-=======
 	"sync"
->>>>>>> bf4fe8c9
 
 	"k8s.io/klog"
 	"k8s.io/perf-tests/util-images/phases/netperfbenchmark/api"
@@ -61,11 +58,13 @@
 	default:
 		klog.Fatalf("Unrecognized mode: %q", *mode)
 	}
-<<<<<<< HEAD
+
+	wg.Wait()
 }
 
 func validate(mode string, ratio string, protocol string) error {
-	if mode != api.ControllerMode || mode != api.WorkerMode {
+
+	if mode != api.ControllerMode && mode != api.WorkerMode {
 		return errors.New("invalid mode")
 	}
 
@@ -73,12 +72,8 @@
 		return errors.New("invalid ratio. : missing")
 	}
 
-	if protocol != api.Protocol_TCP || protocol != api.Protocol_UDP || protocol != api.ControllerRpcSvcPort {
+	if protocol != api.Protocol_TCP && protocol != api.Protocol_UDP && protocol != api.Protocol_HTTP {
 		return errors.New("invalid protocol")
 	}
 	return nil
-=======
-
-	wg.Wait()
->>>>>>> bf4fe8c9
 }