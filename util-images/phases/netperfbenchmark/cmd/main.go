/*
Copyright 2019 The Kubernetes Authors.

Licensed under the Apache License, Version 2.0 (the "License");
you may not use this file except in compliance with the License.
You may obtain a copy of the License at

    http://www.apache.org/licenses/LICENSE-2.0

Unless required by applicable law or agreed to in writing, software
distributed under the License is distributed on an "AS IS" BASIS,
WITHOUT WARRANTIES OR CONDITIONS OF ANY KIND, either express or implied.
See the License for the specific language governing permissions and
limitations under the License.
*/

package main

import (
	"errors"
	"flag"
<<<<<<< HEAD
	"strings"
=======
	"sync"
>>>>>>> bf4fe8c9

	"k8s.io/klog"
	"k8s.io/perf-tests/util-images/phases/netperfbenchmark/api"
	"k8s.io/perf-tests/util-images/phases/netperfbenchmark/pkg/controller"
	"k8s.io/perf-tests/util-images/phases/netperfbenchmark/pkg/worker"
)

var (
	mode     = flag.String("mode", "", "Mode that should be run. Supported values: controller or worker")
	ratio    = flag.String("client-server-pod-ratio", "", "Client POD to Server POD ratio")
	duration = flag.String("measurement-duration", "", "Duration of metric collection in seconds")
	protocol = flag.String("protocol", "", "Protocol to be tested. Supported values: tcp or or udp or http")
)

func main() {
	klog.InitFlags(flag.CommandLine)
	flag.Parse()

	var wg sync.WaitGroup
	wg.Add(1)
	klog.Infof("Pod running in: %s mode \n", *mode)

	err := validate(*mode, *ratio, *protocol)
	if err != nil {
		klog.Fatalf("Validation failed with err : %s", err)
	}

	switch *mode {
	case api.ControllerMode:
		controller.Start(*ratio)
		controller.WaitForWorkerPodReg()
		controller.ExecuteTest(*ratio, *duration, *protocol)
	case api.WorkerMode:
		worker.Start(&wg)
	default:
		klog.Fatalf("Unrecognized mode: %q", *mode)
	}
<<<<<<< HEAD
}

func validate(mode string, ratio string, protocol string) error {
	if mode != api.ControllerMode || mode != api.WorkerMode {
		return errors.New("invalid mode")
	}

	if !strings.Contains(ratio, api.RatioSeparator) {
		return errors.New("invalid ratio. : missing")
	}

	if protocol != api.Protocol_TCP || protocol != api.Protocol_UDP || protocol != api.ControllerRpcSvcPort {
		return errors.New("invalid protocol")
	}
	return nil
=======

	wg.Wait()
>>>>>>> bf4fe8c9
}<|MERGE_RESOLUTION|>--- conflicted
+++ resolved
@@ -19,11 +19,8 @@
 import (
 	"errors"
 	"flag"
-<<<<<<< HEAD
 	"strings"
-=======
 	"sync"
->>>>>>> bf4fe8c9
 
 	"k8s.io/klog"
 	"k8s.io/perf-tests/util-images/phases/netperfbenchmark/api"
@@ -61,7 +58,8 @@
 	default:
 		klog.Fatalf("Unrecognized mode: %q", *mode)
 	}
-<<<<<<< HEAD
+
+	wg.Wait()
 }
 
 func validate(mode string, ratio string, protocol string) error {
@@ -73,12 +71,8 @@
 		return errors.New("invalid ratio. : missing")
 	}
 
-	if protocol != api.Protocol_TCP || protocol != api.Protocol_UDP || protocol != api.ControllerRpcSvcPort {
+	if protocol != api.Protocol_TCP || protocol != api.Protocol_UDP || protocol != api.Protocol_HTTP {
 		return errors.New("invalid protocol")
 	}
 	return nil
-=======
-
-	wg.Wait()
->>>>>>> bf4fe8c9
 }