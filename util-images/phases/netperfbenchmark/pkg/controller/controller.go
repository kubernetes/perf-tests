--- conflicted
+++ resolved
@@ -4,19 +4,18 @@
 	"encoding/json"
 	"errors"
 	"log"
+	"math"
 	"net"
 	"net/http"
 	"net/rpc"
+	"sort"
 	"strconv"
 	"strings"
 	"sync"
 	"time"
 
-	"k8s.io/perf-tests/util-images/phases/netperfbenchmark/api"
-
 	"k8s.io/klog"
 	"k8s.io/perf-tests/util-images/phases/netperfbenchmark/api"
-	measurementutil "k8s.io/perf-tests/clusterloader2/pkg/measurement/util"
 )
 
 //ControllerRPC service that exposes RegisterWorkerPod API for clients
@@ -32,13 +31,11 @@
 
 const initialDelayForTCExec = 5
 
-<<<<<<< HEAD
-var metricRespMap map[string]api.MetricResponse
-
+var metricVal map[string][]float64
 var uniqPodPairList []api.UniquePodPair
-=======
-var metricsResponse []float64
->>>>>>> 0e85f64f
+var metricDataCh = make(chan metricData)
+
+var aggrPodPairMetricSlice []float64
 
 //Client-To-Server Pod ratio indicator
 const (
@@ -56,6 +53,22 @@
 	HTTP_Client
 )
 
+const (
+	Percentile90 = 0.90
+	Percentile95 = 0.95
+	Percentile99 = 0.99
+)
+
+const (
+	Perc90 = "Perc90"
+	Perc95 = "Perc95"
+	Perc99 = "Perc99"
+	Min    = "min"
+	Max    = "max"
+	Avg    = "avg"
+	value  = "value"
+)
+
 var protocolRpcMap = map[int]string{
 	TCP_Server:  "WorkerRPC.StartTCPServer",
 	TCP_Client:  "WorkerRPC.StartTCPClient",
@@ -65,19 +78,41 @@
 	HTTP_Client: "WorkerRPC.StartHTTPClient",
 }
 
+const (
+	Throughput   = "Throughput"
+	Latency      = "Latency"
+	Jitter       = "Jitter"
+	PPS          = "Packet_Per_Second"
+	ResponseTime = "Response_Time"
+)
+
 var metricUnitMap = map[string]string{
-	//TCP
-	"Throughput" : ""
-	//UDP
-	"Latency": "WorkerRPC.StartTCPServer",
-	"":        "WorkerRPC.StartTCPClient",
-
-	//HTTP
+	Throughput:   "kbytes/sec",
+	Latency:      "ms",
+	Jitter:       "ms",
+	PPS:          "second",
+	ResponseTime: "second",
+}
+
+type metricData struct {
+	dataItemArr []dataItems
+}
+
+type dataItems struct {
+	Data   map[string]float64
+	Labels map[string]string
+}
+
+// DataItem is the data point.
+type DataItem struct {
+	Data   map[string]float64 `json:"data"`
+	Unit   string             `json:"unit"`
+	Labels map[string]string  `json:"labels,omitempty"`
 }
 
 func Start(ratio string) {
 	workerPodList = make(map[string][]api.WorkerPodData)
-	metricRespMap = make(map[string]api.MetricResponse)
+	metricVal = make(map[string][]float64)
 
 	// Use WaitGroup to ensure all client pods registration
 	// with controller pod.
@@ -197,7 +232,8 @@
 	time.Sleep(time.Duration(timeDuration) * time.Second)
 	var metricResp api.MetricResponse
 	collectMetrics(uniqPodPair, protocol, &metricResp)
-	populateMetricRespMap(uniqPodPair, protocol, &metricResp)
+	populateMetricValMap(uniqPodPair, protocol, &metricResp)
+	calculateAndSendMetricVal(protocol, OneToOne)
 }
 
 //Select N clients , one server pod.
@@ -240,6 +276,7 @@
 	timeDuration, _ := strconv.Atoi(duration)
 	time.Sleep(time.Duration(timeDuration) * time.Second)
 	collectMetricForManyToMany(protocol)
+	calculateAndSendMetricVal(protocol, ManyToMany)
 }
 
 func formUniquePodPair(originalMap *map[string][]api.WorkerPodData) {
@@ -359,19 +396,57 @@
 	var metricResp api.MetricResponse
 	for _, podPair := range uniqPodPairList {
 		collectMetrics(podPair, protocol, &metricResp)
-		populateMetricRespMap(podPair, protocol, &metricResp)
+		populateMetricValMap(podPair, protocol, &metricResp)
 	}
 }
 
 //For TCP,UDP the metrics are collected from ServerPod.
-//For HTTP , the metrics are collected from clientPod
-func populateMetricRespMap(uniqPodPair api.UniquePodPair, protocol string, metricResp *api.MetricResponse) {
+//For HTTP, the metrics are collected from clientPod
+func populateMetricValMap(uniqPodPair api.UniquePodPair, protocol string, metricResp *api.MetricResponse) {
 	switch protocol {
 	case api.Protocol_TCP:
 	case api.Protocol_UDP:
-		metricRespMap[uniqPodPair.DestPodName] = *metricResp
+		metricVal[uniqPodPair.DestPodName] = (*metricResp).Result
 	case api.Protocol_HTTP:
-		metricRespMap[uniqPodPair.SrcPodName] = *metricResp
+		metricVal[uniqPodPair.SrcPodName] = (*metricResp).Result
+	}
+}
+
+func calculateAndSendMetricVal(protocol string, podRatioType int) {
+	var metricData metricData
+	switch protocol {
+	case api.Protocol_TCP:
+		getMetricData(&metricData, podRatioType, api.TCPBW, Throughput)
+	case api.Protocol_UDP:
+		getMetricData(&metricData, podRatioType, api.UDPPps, PPS)
+		getMetricData(&metricData, podRatioType, api.UDPJitter, Jitter)
+		getMetricData(&metricData, podRatioType, api.UDPLatAvg, Latency)
+	case api.Protocol_HTTP:
+		getMetricData(&metricData, podRatioType, api.HTTPRespTime, ResponseTime)
+	}
+	metricDataCh <- metricData
+}
+
+func getMetricData(data *metricData, podRatioType int, metricIndex int, metricName string) {
+	var dataElem dataItems
+	dataElem.Data = make(map[string]float64)
+	dataElem.Labels = make(map[string]string)
+	dataElem.Labels["Metric"] = metricName
+	calculateMetricDataValue(&dataElem, podRatioType, metricIndex)
+	data.dataItemArr = append(data.dataItemArr, dataElem)
+	klog.Infof("data:%v", data)
+}
+
+func calculateMetricDataValue(dataElem *dataItems, podRatioType int, metricIndex int) {
+	resultSlice := make([]float64, 10)
+	for _, resultSlice = range metricVal {
+		aggrPodPairMetricSlice = append(aggrPodPairMetricSlice, resultSlice[metricIndex])
+	}
+	switch podRatioType {
+	case OneToOne:
+		dataElem.Data[value] = resultSlice[metricIndex]
+	case ManyToMany:
+		dataElem.Data[Perc95] = getPercentile(aggrPodPairMetricSlice, Percentile95)
 	}
 }
 
@@ -400,51 +475,66 @@
 }
 
 func StartHTTPServer() error {
-<<<<<<< HEAD
 	http.HandleFunc("/metrics", metricHandler)
-=======
-	http.HandleFunc("/metrics", Handler)
->>>>>>> 0e85f64f
 	log.Fatal(http.ListenAndServe(":5010", nil))
 	return nil
 }
 
-<<<<<<< HEAD
 func metricHandler(w http.ResponseWriter, r *http.Request) {
+	metricData := <-metricDataCh
 	klog.Info("Inside reply")
 	w.Header().Set("Content-Type", "application/json")
 	w.WriteHeader(http.StatusOK)
-=======
-func Handler(w http.ResponseWriter, r *http.Request) {
-	klog.Info("Inside reply")
-	w.Header().Set("Content-Type", "application/json")
-	w.WriteHeader(http.StatusOK)
-	// w.Write([]byte(`{"message": "hello world"}`))
->>>>>>> 0e85f64f
-	b, err := json.Marshal(metricsResponse)
+
+	b, err := json.Marshal(populateDataItem(metricData))
 	if err != nil {
 		klog.Info("Error marshalling to json:", err)
 	}
 	w.Write(b)
-<<<<<<< HEAD
-}
-
-func populateDataItem(unitName string, metricName string) measurementutil.DataItem {
-	return measurementutil.DataItem{
-		Data: getDataMap(metricName),
-		Unit: getUnit(metricName),
-		Labels: map[string]string{
-			"Metric": metricName,
-		},
-	}
-}
-
-func getDataMap(metric string) map[string]float64 {
-	return map[string]float64{"avg": 123.12}
+}
+
+func populateDataItem(data metricData) []DataItem {
+	var dataItemArr []DataItem
+
+	for _, dataElem := range data.dataItemArr {
+		dataItemArr = append(dataItemArr, DataItem{
+			Data:   dataElem.Data,
+			Unit:   getUnit(dataElem.Labels["Metric"]),
+			Labels: dataElem.Labels,
+		})
+	}
+	return dataItemArr
 }
 
 func getUnit(metric string) string {
-
-=======
->>>>>>> 0e85f64f
+	return metricUnitMap[metric]
+}
+
+type float64Slice []float64
+
+func (p float64Slice) Len() int           { return len(p) }
+func (p float64Slice) Less(i, j int) bool { return p[i] < p[j] }
+func (p float64Slice) Swap(i, j int)      { p[i], p[j] = p[j], p[i] }
+
+func getPercentile(values float64Slice, perc float64) float64 {
+	ps := []float64{perc}
+
+	scores := make([]float64, len(ps))
+	size := len(values)
+	if size > 0 {
+		sort.Sort(values)
+		for i, p := range ps {
+			pos := p * float64(size+1) //ALTERNATIVELY, DROP THE +1
+			if pos < 1.0 {
+				scores[i] = float64(values[0])
+			} else if pos >= float64(size) {
+				scores[i] = float64(values[size-1])
+			} else {
+				lower := float64(values[int(pos)-1])
+				upper := float64(values[int(pos)])
+				scores[i] = lower + (pos-math.Floor(pos))*(upper-lower)
+			}
+		}
+	}
+	return scores[0]
 }