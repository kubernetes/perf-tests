package worker

import (
	"net"
	"net/http"
	"net/rpc"
	"os"
	"sync"

	"k8s.io/klog"
	"k8s.io/perf-tests/util-images/phases/netperfbenchmark/api"
)

const (
	iperf3Path = "/usr/local/bin/iperf3"
	iperf2Path = "/usr/local/bin/iperf"
	siegePath  = "/usr/local/bin/siege"
)

var listener net.Listener

//WorkerRPC service that exposes ExecTestcase, GetPerfMetrics API for clients
type WorkerRPC int

func (w *WorkerRPC) Metrics(tc *api.MetricRequest, reply *api.MetricResponse) error {
<<<<<<< HEAD
	return nil
}

func (w *WorkerRPC) startTCPClient(tc *api.WorkerRequest, reply *api.WorkerResponse) error {
	return nil
}

func (w *WorkerRPC) startTCPServer(tc *api.WorkerRequest, reply *api.WorkerResponse) error {
	return nil
}

func (w *WorkerRPC) startUDPServer(tc *api.WorkerRequest, reply *api.WorkerResponse) error {
	return nil
}

func (w *WorkerRPC) startUDPClient(tc *api.WorkerRequest, reply *api.WorkerResponse) error {
	return nil
}

func (w *WorkerRPC) startHTTPServer(tc *api.WorkerRequest, reply *api.WorkerResponse) error {
	return nil
}

func (w *WorkerRPC) startHTTPClient(tc *api.WorkerRequest, reply *api.WorkerResponse) error {
=======
	klog.Info("Metric hit!!")
	// listener.Close()
	return nil
}

func (w *WorkerRPC) Stop(tc *api.MetricRequest, reply *api.MetricResponse) error {
	klog.Info("Close hit!!")
	listener.Close()
	return nil
}

func (w *WorkerRPC) StartTCPClient(tc *api.WorkerRequest, reply *api.WorkerResponse) error {
	return nil
}

func (w *WorkerRPC) StartTCPServer(tc *api.WorkerRequest, reply *api.WorkerResponse) error {

	return nil
}

func (w *WorkerRPC) StartUDPServer(tc *api.WorkerRequest, reply *api.WorkerResponse) error {
	return nil
}

func (w *WorkerRPC) StartUDPClient(tc *api.WorkerRequest, reply *api.WorkerResponse) error {
	return nil
}

func (w *WorkerRPC) StartHTTPServer(tc *api.WorkerRequest, reply *api.WorkerResponse) error {
	return nil
}

func (w *WorkerRPC) StartHTTPClient(tc *api.WorkerRequest, reply *api.WorkerResponse) error {
>>>>>>> bf4fe8c9
	return nil
}

func initializeServerRPC(port string, wg *sync.WaitGroup) {
	baseObject := new(WorkerRPC)
	err := rpc.Register(&baseObject)
	if err != nil {
		klog.Fatalf("failed to register rpc", err)
	}
	rpc.HandleHTTP()
	var e error
	listener, e = net.Listen("tcp", ":"+port)
	if e != nil {
		klog.Fatalf("listen error:", e)
	}
	klog.Info("About to serve rpc...")
	go startServer(&listener, wg)
	klog.Info("Started http server")

	//TODO to be removed ,test///////////////////////
	// client, err := rpc.DialHTTP("tcp", "localhost"+":"+port)
	// if err != nil {
	// 	klog.Fatalf("dialing:", err)
	// 	//TODO WHAT IF FAILS?
	// }
	// podData := &api.MetricRequest{}
	// var reply api.MetricResponse
	// err = client.Call("WorkerRPC.Metrics", podData, &reply)
	// err = client.Call("WorkerRPC.Stop", podData, &reply)
	////////////////////////////////////////////////

}

func startServer(listener *net.Listener, wg *sync.WaitGroup) {
	err := http.Serve(*listener, nil)
	if err != nil {
		klog.Info("failed start server", err)
	}
	klog.Info("Stopping rpc")
	wg.Done()
}

func Start(wg *sync.WaitGroup) {
	initializeServerRPC(api.WorkerRpcSvcPort, wg)
	register(api.ControllerRpcSvcPort)
}

func register(port string) {
	client, err := rpc.DialHTTP("tcp", api.ControllerHost+":"+port)
	if err != nil {
		klog.Fatalf("dialing:", err)
		//TODO WHAT IF FAILS?
	}

	//Not checking the presence of env vars as it's better in any case for cntrlr to know
	podData := &api.WorkerPodData{os.Getenv(api.PodName), os.Getenv(api.NodeName),
		os.Getenv(api.PodIP), os.Getenv(api.ClusterIp)}
	var reply api.WorkerPodRegReply
	err = client.Call("ControllerRPC.RegisterWorkerPod", podData, &reply)
}<|MERGE_RESOLUTION|>--- conflicted
+++ resolved
@@ -23,32 +23,6 @@
 type WorkerRPC int
 
 func (w *WorkerRPC) Metrics(tc *api.MetricRequest, reply *api.MetricResponse) error {
-<<<<<<< HEAD
-	return nil
-}
-
-func (w *WorkerRPC) startTCPClient(tc *api.WorkerRequest, reply *api.WorkerResponse) error {
-	return nil
-}
-
-func (w *WorkerRPC) startTCPServer(tc *api.WorkerRequest, reply *api.WorkerResponse) error {
-	return nil
-}
-
-func (w *WorkerRPC) startUDPServer(tc *api.WorkerRequest, reply *api.WorkerResponse) error {
-	return nil
-}
-
-func (w *WorkerRPC) startUDPClient(tc *api.WorkerRequest, reply *api.WorkerResponse) error {
-	return nil
-}
-
-func (w *WorkerRPC) startHTTPServer(tc *api.WorkerRequest, reply *api.WorkerResponse) error {
-	return nil
-}
-
-func (w *WorkerRPC) startHTTPClient(tc *api.WorkerRequest, reply *api.WorkerResponse) error {
-=======
 	klog.Info("Metric hit!!")
 	// listener.Close()
 	return nil
@@ -82,13 +56,12 @@
 }
 
 func (w *WorkerRPC) StartHTTPClient(tc *api.WorkerRequest, reply *api.WorkerResponse) error {
->>>>>>> bf4fe8c9
 	return nil
 }
 
 func initializeServerRPC(port string, wg *sync.WaitGroup) {
 	baseObject := new(WorkerRPC)
-	err := rpc.Register(&baseObject)
+	err := rpc.Register(baseObject)
 	if err != nil {
 		klog.Fatalf("failed to register rpc", err)
 	}
