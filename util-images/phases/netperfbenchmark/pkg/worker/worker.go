package worker

import (
	"bufio"
	"errors"
	"fmt"
	"io"
	"math"
	"net"
	"net/http"
	"net/rpc"
	"os"
	"os/exec"
	"regexp"
	"strconv"
	"strings"
	"time"

	"k8s.io/klog"
	"k8s.io/perf-tests/util-images/phases/netperfbenchmark/api"
)

var listener net.Listener
var resultCh = make(chan string, 100)
var resultStatus = make(chan string, 1)

var iperfUDPFn = []string{"", "", "", "Sum", "Sum", "Sum", "Sum", "Sum", "Avg", "Avg", "Min", "Max", "Avg", "Sum"}
var iperfTCPFn = []string{"Sum", "Avg"}

//WorkerRPC service that exposes ExecTestcase, GetPerfMetrics API for clients
type WorkerRPC int

func (w *WorkerRPC) Metrics(tc *api.MetricRequest, reply *api.MetricResponse) error {
	klog.Info("In metrics")
	var status string
	// listener.Close()
	select {
	case status = <-resultStatus:
		if status != "OK" {
			klog.Error("Error collecting metrics:", status)
			return errors.New("metrics collection failed:" + status)
		}
		klog.Info("Metrics collected")
	default:
		klog.Info("Metric collection in progress")
		return errors.New("Metrics in progress")
	}
	result := make([]string, 0)
	close(resultCh) //can be removed,if  following exact time based closure
	for v := range resultCh {
		result = append(result, v)
	}

	//TODO to be deleted, for debugging
	for i, v := range result {
		klog.Info("le", i, ":", v)
	}
	output, err := parseResult(result)
	if err != nil {
		return err
	}
	reply.Result = output
	return nil
	// stringSlices := strings.Join(result[:], "\n\n")
}

func (w *WorkerRPC) Stop(tc *api.MetricRequest, reply *api.MetricResponse) error {
	klog.Info("In stop")
	listener.Close()
	return nil
}

func (w *WorkerRPC) StartTCPClient(tc *api.ClientRequest, reply *api.WorkerResponse) error {
	klog.Info("In StartTCPClient")
	// go execCmd(tc.Duration, "iperf3", []string{"-c", tc.DestinationIP, "-f", "K", "-l", "20", "-b", "1M", "-i", "1"})
	go execCmd(tc.Duration, "iperf", []string{"-c", tc.DestinationIP, "-f", "K", "-l", "20", "-b", "1M", "-i", "1", "-t", tc.Duration})
	return nil
}

func (w *WorkerRPC) StartTCPServer(tc *api.ServerRequest, reply *api.WorkerResponse) error {
	klog.Info("In StartTCPServer")
	resultCh <- "TCP"
	// go execCmd(tc.Duration, "iperf3", []string{"-s", "-f", "K", "-i", "1"})
	go execCmd(tc.Duration, "iperf", []string{"-s", "-f", "K", "-i", tc.Duration, "-P", tc.NumClients})
	return nil
}

func (w *WorkerRPC) StartUDPServer(tc *api.ServerRequest, reply *api.WorkerResponse) error {
	//iperf -s -u -e -i <duration> -P <num parallel clients>
	klog.Info("In StartUDPServer")
	resultCh <- "UDP"
	go execCmd(tc.Duration, "iperf", []string{"-s", "-f", "K", "-u", "-e", "-i", tc.Duration, "-P", tc.NumClients})
	return nil
}

func (w *WorkerRPC) StartUDPClient(tc *api.ClientRequest, reply *api.WorkerResponse) error {
	//iperf -c localhost -u -l 20 -b 1M -e -i 1
	klog.Info("In StartUDPClient")
	go execCmd(tc.Duration, "iperf", []string{"-c", tc.DestinationIP, "-u", "-f", "K", "-l", "20", "-b", "1M", "-e", "-i", "1", "-t", tc.Duration})
	return nil
}

func (w *WorkerRPC) StartHTTPServer(tc *api.ServerRequest, reply *api.WorkerResponse) error {
	klog.Info("In StartHTTPServer")
	// //mux := http.NewServeMux()
	// //http.DefaultServeMux = mux
	// // mux.HandleFunc("/", Handler)
	http.HandleFunc("/test", Handler)
	// http.ListenAndServe(":5001", nil)
	// klog.Info("http server shut")
	listener1, err := net.Listen("tcp", ":"+api.HttpPort)
	if err != nil {
		klog.Error("Siege server listen error:", err)
	}
	go http.Serve(listener1, nil)
	return nil
}

func (w *WorkerRPC) StartHTTPClient(tc *api.ClientRequest, reply *api.WorkerResponse) error {
	//// siege http://localhost:5301/test -d1 -r1 -c1 -t10S
	//c concurrent r repetitions t time d delay in sec between 1 and d
	resultCh <- "HTTP"
	klog.Info("In StartHTTPClient")
	go execCmd(tc.Duration, "siege",
		[]string{"http://" + tc.DestinationIP + ":" + api.HttpPort + "/test",
			"-d1", "-t" + tc.Duration + "S", "-c1"})
	return nil
}

func Handler(res http.ResponseWriter, req *http.Request) {
	fmt.Fprintf(res, "hi\n")
}

// func execCmd2(path string, args []string, duration ...string) {
// 	cmd := exec.Command(path, args...)
// 	out, err := cmd.CombinedOutput()
// 	if err != nil {
// 		klog.Error("failed executing ", path, args, err)
// 	}
// 	klog.Info("Output:" + string(out))
// }

func execCmd(duration string, command string, args []string) {
	cmd := exec.Command(command, args...)
	resultCh <- duration
	out, err := cmd.StdoutPipe()
	if err != nil {
		klog.Error("unable to obtain Stdout:", err)
	}
	eout, err := cmd.StderrPipe()
	if err != nil {
		klog.Error("unable to obtain Stderr:", err)
	}
	multiRdr := io.MultiReader(out, eout)
	// scanner := bufio.NewScanner(out)
	go scanOutput(&multiRdr)
	cmd.Start()
}

func scanOutput(out *io.Reader) {
	scanner := bufio.NewScanner(*out)
	klog.Info("Starting scan for output")
	for scanner.Scan() {
		line := scanner.Text()
		// klog.Info(line)
		if line == "" {
			continue
		}
		resultCh <- line
	}
	klog.Info("Command executed,sending result back")
	if err := scanner.Err(); err != nil {
		klog.Error("Error", err)
		resultStatus <- err.Error()
	} else {
		resultStatus <- "OK"
	}
}

func initializeServerRPC() {
	baseObject := new(WorkerRPC)
	err := rpc.Register(baseObject)
	if err != nil {
		klog.Fatalf("failed to register rpc", err)
	}
	rpc.HandleHTTP()
	var e error
	listener, e = net.Listen("tcp", ":"+api.WorkerRpcSvcPort)
	if e != nil {
		klog.Fatalf("listen error:", e)
	}
	klog.Info("About to serve rpc...")
	go startServer(&listener)
	klog.Info("Started http server")

	//TODO to be removed
	// test()
}

//TODO to be removed , test method
func test() {
	//TODO to be removed ,test///////////////////////
	client, err := rpc.DialHTTP("tcp", "localhost"+":"+api.WorkerRpcSvcPort)
	if err != nil {
		klog.Fatalf("dialing:", err)
		//TODO WHAT IF FAILS?
	}
	podData := &api.ClientRequest{DestinationIP: "localhost", Duration: "10", Timestamp: 1}
	var reply api.WorkerResponse
	metricReq := &api.MetricRequest{}
	var metricRes api.MetricResponse
	// TCP TEST
	// err = client.Call("WorkerRPC.StartTCPServer", podData, &reply)
	// time.Sleep(2 * time.Second)
	// err = client.Call("WorkerRPC.StartTCPClient", podData, &reply)
	// time.Sleep(15 * time.Second)
	// client.Call("WorkerRPC.Metrics", metricReq, &metricRes)
	//UDP TEST
	//resultCh = make(chan string, 140)
<<<<<<< HEAD
	// err = client.Call("WorkerRPC.StartUDPServer", podData, &reply)
	// // time.Sleep(2 * time.Second)
	// err = client.Call("WorkerRPC.StartUDPClient", podData, &reply)
	// err = client.Call("WorkerRPC.StartUDPClient", podData, &reply)
	// time.Sleep(15 * time.Second)
	// client.Call("WorkerRPC.Metrics", metricReq, &metricRes)
	//HTTP test
	// // resultCh = make(chan string, 40)
	err = client.Call("WorkerRPC.StartHTTPServer", podData, &reply)
	time.Sleep(2 * time.Second)
	err = client.Call("WorkerRPC.StartHTTPClient", podData, &reply)
	time.Sleep(15 * time.Second)
	client.Call("WorkerRPC.Metrics", metricReq, &metricRes)
	//klog.Info("TESTING COMPLETED!")
=======
	err = client.Call("WorkerRPC.StartUDPServer", podData, &reply)
	// time.Sleep(2 * time.Second)
	err = client.Call("WorkerRPC.StartUDPClient", podData, &reply)
	err = client.Call("WorkerRPC.StartUDPClient", podData, &reply)
	time.Sleep(15 * time.Second)
	client.Call("WorkerRPC.Metrics", metricReq, &metricRes)
	//HTTP test
	// // resultCh = make(chan string, 40)
	// err = client.Call("WorkerRPC.StartHTTPServer", podData, &reply)
	// // time.Sleep(2 * time.Second)
	// err = client.Call("WorkerRPC.StartHTTPClient", podData, &reply)
	// time.Sleep(15 * time.Second)
	// client.Call("WorkerRPC.Metrics", metricReq, &metricRes)
	klog.Info("TESTING COMPLETED!")
>>>>>>> 101cf6dd
	////////////////////////////////////////////////
}

func startServer(listener *net.Listener) {
	err := http.Serve(*listener, nil)
	if err != nil {
		klog.Info("failed start server", err)
	}
	klog.Info("Stopping rpc")
}

func Start(controllerIp string) {
	initializeServerRPC()
	register(controllerIp, api.ControllerRpcSvcPort)
}

func register(controllerIp string, port string) {
	klog.Info("Env variables:", "POD_NAME:"+os.Getenv(api.PodName), " NODE_NAME:"+os.Getenv(api.NodeName),
		" POD_IP:"+os.Getenv(api.PodIP), " CLUSTER_IP:"+os.Getenv(api.ClusterIp))
	klog.Info("Controller ip:", controllerIp)
	client, err := rpc.DialHTTP("tcp", controllerIp+":"+port)
	if err != nil {
		klog.Error("dialing:", err)
		return
		//TODO WHAT IF FAILS?
	}

	//Not checking the presence of env vars as it's better in any case for cntrlr to know
	podData := &api.WorkerPodData{os.Getenv(api.PodName), os.Getenv(api.NodeName),
		os.Getenv(api.PodIP), os.Getenv(api.ClusterIp)}
	var reply api.WorkerPodRegReply
	err = client.Call("ControllerRPC.RegisterWorkerPod", podData, &reply)
}

func parseResult(result []string) ([]float64, error) {
	klog.Info("Parsing", result[0])
	switch result[0] {
	case "TCP":
		return parseTCP(result), nil
	case "UDP":
		return parseUDP(result), nil
	case "HTTP":
		return parseHTTP(result), nil
	default:
		return nil, errors.New("wrong result type:" + result[0])

	}
	return nil, nil

}

func parseTCP(result []string) []float64 {
	klog.Info("In Parse iperf")
	dur := result[1]
	fmtResult := make([][]string, 0)
	sumResult := make([]float64, 0)
	unitReg := regexp.MustCompile(`\[\s+|\]\s+|KBytes\s+|KBytes/sec\s*|sec\s+|ms\s+|us\s*`)
	mulSpaceReg := regexp.MustCompile(`\s+`)
	cnt := 0
	sessionId := make(map[string]bool)
	for _, op := range result {
		klog.Info(op)
		if !strings.Contains(op, "0.0-"+dur+".0") {
			continue
		}
		//TODO try using one regex
		frmtString := mulSpaceReg.ReplaceAllString(unitReg.ReplaceAllString(op, " "), " ")
		klog.Info("Trim info:", frmtString)
		split := strings.Split(frmtString, " ")
		fmtResult = append(fmtResult, split)
		//for bug in iperf tcp
		if len(split) >= 3 && "SUM" != split[1] && split[2] == "0.0-"+dur+".0" { //if the record is for the complete duration of run
			if _, ok := sessionId[split[1]]; ok {
				continue
			}
			for i, v := range split {
				klog.Info("Split", i, ":", v)
				if i == 1 {
					sessionId[v] = true
					continue
				}
				if i == 0 || i == 2 || i == 5 { //first index and hte last is ""
					continue
				}
				tmp, err := strconv.ParseFloat(v, 64)
				if err != nil {
					klog.Error("conversion error", err)
				}
				if len(sumResult) <= 1 {
					sumResult = append(sumResult, tmp)
				} else {
					switch iperfTCPFn[i-3] {
					case "Sum":
						sumResult[i-3] = tmp + sumResult[i-3]
					case "Avg":
						sumResult[i-3] = (float64(cnt)*tmp + sumResult[i-3]) / (float64(1 + cnt))
					case "Min":
						sumResult[i-3] = math.Min(tmp, sumResult[i-3])
					case "Max":
						sumResult[i-3] = math.Max(tmp, sumResult[i-3])
					}
				}
				cnt++
			}
		}
	}
	klog.Info("Matrix:", fmtResult)
	klog.Info("Final output:", sumResult)
	return sumResult

}

func parseUDP(result []string) []float64 {
	klog.Info("In Parse iperf")
	dur := result[1]
	fmtResult := make([][]string, 0)
	sumResult := make([]float64, 0)
	unitReg := regexp.MustCompile(`%|\[\s+|\]\s+|KBytes\s+|KBytes/sec\s+|sec\s+|pps\s*|ms\s+|/|\(|\)\s+`)
	mulSpaceReg := regexp.MustCompile(`\s+`)
	cnt := 0
	for _, op := range result {
		if !strings.Contains(op, "0.00-"+dur+".00") {
			continue
		}
		//TODO try using one regex
		frmtString := mulSpaceReg.ReplaceAllString(unitReg.ReplaceAllString(op, " "), " ")
		klog.Info("Trim info:", frmtString)
		split := strings.Split(frmtString, " ")
		fmtResult = append(fmtResult, split)
		if len(split) >= 13 && "SUM" != split[1] && split[2] == "0.00-"+dur+".00" { //if the record is for the complete duration of run
			for i, v := range split {
				klog.Info("Split", i, ":", v)
				if i == 0 || i == 1 || i == 2 || i == 14 { //first index and hte last is ""
					continue
				}
				tmp, err := strconv.ParseFloat(v, 64)
				if err != nil {
					klog.Error("conversion error", err)
				}
				if len(sumResult) < 11 {
					sumResult = append(sumResult, tmp)
				} else {
					switch iperfUDPFn[i] {
					case "Sum":
						sumResult[i-3] = tmp + sumResult[i-3]
					case "Avg":
						sumResult[i-3] = (float64(cnt)*tmp + sumResult[i-3]) / (float64(1 + cnt))
					case "Min":
						sumResult[i-3] = math.Min(tmp, sumResult[i-3])
					case "Max":
						sumResult[i-3] = math.Max(tmp, sumResult[i-3])
					}
				}
				cnt++
			}
		}
	}
	klog.Info("Matrix:", fmtResult)
	klog.Info("Final output:", sumResult)
	return sumResult
}

func parseHTTP(result []string) []float64 {
	canAppend := false
	sumResult := make([]float64, 0)
	mulSpaceReg := regexp.MustCompile(`\s+`)
	for _, op := range result {
		if canAppend != true && strings.HasPrefix(op, "Transactions:") {
			canAppend = true
		}
		if canAppend == false {
			continue
		}
		fmtStr := mulSpaceReg.ReplaceAllString(op, " ")
		split := strings.Split(fmtStr, ":")
		klog.Info("Formatted:", fmtStr)
		if len(split) > 1 {
			split := strings.Split(split[1], " ")
			if len(split) < 2 {
				continue
			}
			tmp, err := strconv.ParseFloat(split[1], 64)
			if err != nil {
				klog.Error("Error parsing:", err)
			}
			sumResult = append(sumResult, tmp)
		}

		if strings.HasPrefix(op, "Shortest transaction") {
			break
		}
	}
	klog.Info("Final output:", sumResult)
	return sumResult
}<|MERGE_RESOLUTION|>--- conflicted
+++ resolved
@@ -217,22 +217,6 @@
 	// client.Call("WorkerRPC.Metrics", metricReq, &metricRes)
 	//UDP TEST
 	//resultCh = make(chan string, 140)
-<<<<<<< HEAD
-	// err = client.Call("WorkerRPC.StartUDPServer", podData, &reply)
-	// // time.Sleep(2 * time.Second)
-	// err = client.Call("WorkerRPC.StartUDPClient", podData, &reply)
-	// err = client.Call("WorkerRPC.StartUDPClient", podData, &reply)
-	// time.Sleep(15 * time.Second)
-	// client.Call("WorkerRPC.Metrics", metricReq, &metricRes)
-	//HTTP test
-	// // resultCh = make(chan string, 40)
-	err = client.Call("WorkerRPC.StartHTTPServer", podData, &reply)
-	time.Sleep(2 * time.Second)
-	err = client.Call("WorkerRPC.StartHTTPClient", podData, &reply)
-	time.Sleep(15 * time.Second)
-	client.Call("WorkerRPC.Metrics", metricReq, &metricRes)
-	//klog.Info("TESTING COMPLETED!")
-=======
 	err = client.Call("WorkerRPC.StartUDPServer", podData, &reply)
 	// time.Sleep(2 * time.Second)
 	err = client.Call("WorkerRPC.StartUDPClient", podData, &reply)
@@ -247,7 +231,6 @@
 	// time.Sleep(15 * time.Second)
 	// client.Call("WorkerRPC.Metrics", metricReq, &metricRes)
 	klog.Info("TESTING COMPLETED!")
->>>>>>> 101cf6dd
 	////////////////////////////////////////////////
 }
 
